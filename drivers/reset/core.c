--- conflicted
+++ resolved
@@ -788,14 +788,7 @@
 		return ERR_PTR(-ENOMEM);
 
 	rstc = __reset_control_get(dev, id, index, shared, optional, acquired);
-<<<<<<< HEAD
-	if (!IS_ERR_OR_NULL(rstc)) {
-		*ptr = rstc;
-		devres_add(dev, ptr);
-	} else {
-=======
 	if (IS_ERR_OR_NULL(rstc)) {
->>>>>>> 88b47501
 		devres_free(ptr);
 		return rstc;
 	}
@@ -937,11 +930,7 @@
 
 	rstc = of_reset_control_array_get(dev->of_node, shared, optional, true);
 	if (IS_ERR_OR_NULL(rstc)) {
-<<<<<<< HEAD
-		devres_free(devres);
-=======
 		devres_free(ptr);
->>>>>>> 88b47501
 		return rstc;
 	}
 
