--- conflicted
+++ resolved
@@ -846,7 +846,6 @@
 
 	return 0;
 }
-<<<<<<< HEAD
 
 static int sysc_best_idle_mode(u32 idlemodes, u32 *best_mode)
 {
@@ -869,30 +868,6 @@
 	u32 reg, idlemodes, best_mode;
 	int ret;
 
-=======
-
-static int sysc_best_idle_mode(u32 idlemodes, u32 *best_mode)
-{
-	if (idlemodes & BIT(SYSC_IDLE_SMART_WKUP))
-		*best_mode = SYSC_IDLE_SMART_WKUP;
-	else if (idlemodes & BIT(SYSC_IDLE_SMART))
-		*best_mode = SYSC_IDLE_SMART;
-	else if (idlemodes & SYSC_IDLE_FORCE)
-		*best_mode = SYSC_IDLE_FORCE;
-	else
-		return -EINVAL;
-
-	return 0;
-}
-
-static int sysc_disable_module(struct device *dev)
-{
-	struct sysc *ddata;
-	const struct sysc_regbits *regbits;
-	u32 reg, idlemodes, best_mode;
-	int ret;
-
->>>>>>> 4b972a01
 	ddata = dev_get_drvdata(dev);
 	if (ddata->offsets[SYSC_SYSCONFIG] == -ENODEV)
 		return 0;
@@ -1015,15 +990,9 @@
 {
 	struct sysc *ddata;
 	int error = 0;
-<<<<<<< HEAD
 
 	ddata = dev_get_drvdata(dev);
 
-=======
-
-	ddata = dev_get_drvdata(dev);
-
->>>>>>> 4b972a01
 	if (ddata->enabled)
 		return 0;
 
@@ -1159,10 +1128,6 @@
 	SYSC_QUIRK("cpgmac", 0, 0x1200, 0x1208, 0x1204, 0x4edb1902,
 		   0xffff00f0, 0),
 	SYSC_QUIRK("dcan", 0, 0, -1, -1, 0xffffffff, 0xffffffff, 0),
-<<<<<<< HEAD
-	SYSC_QUIRK("dcan", 0, 0, -1, -1, 0x00001401, 0xffffffff, 0),
-=======
->>>>>>> 4b972a01
 	SYSC_QUIRK("dmic", 0, 0, 0x10, -1, 0x50010000, 0xffffffff, 0),
 	SYSC_QUIRK("dwc3", 0, 0, 0x10, -1, 0x500a0200, 0xffffffff, 0),
 	SYSC_QUIRK("epwmss", 0, 0, 0x4, -1, 0x47400001, 0xffffffff, 0),
