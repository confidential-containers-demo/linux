menu "Kernel hacking"

source "lib/Kconfig.debug"

config ARM_PTDUMP
	bool "Export kernel pagetable layout to userspace via debugfs"
	depends on DEBUG_KERNEL
	select DEBUG_FS
	---help---
	  Say Y here if you want to show the kernel pagetable layout in a
	  debugfs file. This information is only useful for kernel developers
	  who are working in architecture specific areas of the kernel.
	  It is probably not a good idea to enable this feature in a production
	  kernel.
	  If in doubt, say "N"

config STRICT_DEVMEM
	bool "Filter access to /dev/mem"
	depends on MMU
	---help---
	  If this option is disabled, you allow userspace (root) access to all
	  of memory, including kernel and userspace memory. Accidental
	  access to this is obviously disastrous, but specific access can
	  be used by people debugging the kernel.

	  If this option is switched on, the /dev/mem file only allows
	  userspace access to memory mapped peripherals.

          If in doubt, say Y.

# RMK wants arm kernels compiled with frame pointers or stack unwinding.
# If you know what you are doing and are willing to live without stack
# traces, you can get a slightly smaller kernel by setting this option to
# n, but then RMK will have to kill you ;).
config FRAME_POINTER
	bool
	depends on !THUMB2_KERNEL
	default y if !ARM_UNWIND || FUNCTION_GRAPH_TRACER
	help
	  If you say N here, the resulting kernel will be slightly smaller and
	  faster. However, if neither FRAME_POINTER nor ARM_UNWIND are enabled,
	  when a problem occurs with the kernel, the information that is
	  reported is severely limited.

config ARM_UNWIND
	bool "Enable stack unwinding support (EXPERIMENTAL)"
	depends on AEABI
	default y
	help
	  This option enables stack unwinding support in the kernel
	  using the information automatically generated by the
	  compiler. The resulting kernel image is slightly bigger but
	  the performance is not affected. Currently, this feature
	  only works with EABI compilers. If unsure say Y.

config OLD_MCOUNT
	bool
	depends on FUNCTION_TRACER && FRAME_POINTER
	default y

config DEBUG_USER
	bool "Verbose user fault messages"
	help
	  When a user program crashes due to an exception, the kernel can
	  print a brief message explaining what the problem was. This is
	  sometimes helpful for debugging but serves no purpose on a
	  production system. Most people should say N here.

	  In addition, you need to pass user_debug=N on the kernel command
	  line to enable this feature.  N consists of the sum of:

	      1 - undefined instruction events
	      2 - system calls
	      4 - invalid data aborts
	      8 - SIGSEGV faults
	     16 - SIGBUS faults

# These options are only for real kernel hackers who want to get their hands dirty.
config DEBUG_LL
	bool "Kernel low-level debugging functions (read help!)"
	depends on DEBUG_KERNEL
	help
	  Say Y here to include definitions of printascii, printch, printhex
	  in the kernel.  This is helpful if you are debugging code that
	  executes before the console is initialized.

	  Note that selecting this option will limit the kernel to a single
	  UART definition, as specified below. Attempting to boot the kernel
	  image on a different platform *will not work*, so this option should
	  not be enabled for kernels that are intended to be portable.

choice
	prompt "Kernel low-level debugging port"
	depends on DEBUG_LL

	config AT91_DEBUG_LL_DBGU0
		bool "Kernel low-level debugging on rm9200, 9260/9g20, 9261/9g10 and 9rl"
		depends on HAVE_AT91_DBGU0

	config AT91_DEBUG_LL_DBGU1
		bool "Kernel low-level debugging on 9263 and 9g45"
		depends on HAVE_AT91_DBGU1

	config DEBUG_BCM2835
		bool "Kernel low-level debugging on BCM2835 PL011 UART"
		depends on ARCH_BCM2835
		select DEBUG_UART_PL01X

	config DEBUG_BCM_5301X
		bool "Kernel low-level debugging on BCM5301X UART1"
		depends on ARCH_BCM_5301X
		select DEBUG_UART_PL01X

	config DEBUG_BCM_KONA_UART
		bool "Kernel low-level debugging messages via BCM KONA UART"
		depends on ARCH_BCM_MOBILE
		select DEBUG_UART_8250
		help
		  Say Y here if you want kernel low-level debugging support
		  on Broadcom SoC platforms.
		  This low level debug works for Broadcom
		  mobile SoCs in the Kona family of chips (e.g. bcm28155,
		  bcm11351, etc...)

	config DEBUG_BERLIN_UART
		bool "Marvell Berlin SoC Debug UART"
		depends on ARCH_BERLIN
		select DEBUG_UART_8250
		help
		  Say Y here if you want kernel low-level debugging support
		  on Marvell Berlin SoC based platforms.

	config DEBUG_CLPS711X_UART1
		bool "Kernel low-level debugging messages via UART1"
		depends on ARCH_CLPS711X
		help
		  Say Y here if you want the debug print routines to direct
		  their output to the first serial port on these devices.

	config DEBUG_CLPS711X_UART2
		bool "Kernel low-level debugging messages via UART2"
		depends on ARCH_CLPS711X
		help
		  Say Y here if you want the debug print routines to direct
		  their output to the second serial port on these devices.

	config DEBUG_CNS3XXX
		bool "Kernel Kernel low-level debugging on Cavium Networks CNS3xxx"
		depends on ARCH_CNS3XXX
		select DEBUG_UART_PL01X
		help
		  Say Y here if you want the debug print routines to direct
                  their output to the CNS3xxx UART0.

	config DEBUG_DAVINCI_DA8XX_UART1
		bool "Kernel low-level debugging on DaVinci DA8XX using UART1"
		depends on ARCH_DAVINCI_DA8XX
		select DEBUG_UART_8250
		help
		  Say Y here if you want the debug print routines to direct
		  their output to UART1 serial port on DaVinci DA8XX devices.

	config DEBUG_DAVINCI_DA8XX_UART2
		bool "Kernel low-level debugging on DaVinci DA8XX using UART2"
		depends on ARCH_DAVINCI_DA8XX
		select DEBUG_UART_8250
		help
		  Say Y here if you want the debug print routines to direct
		  their output to UART2 serial port on DaVinci DA8XX devices.

	config DEBUG_DAVINCI_DMx_UART0
		bool "Kernel low-level debugging on DaVinci DMx using UART0"
		depends on ARCH_DAVINCI_DMx
		select DEBUG_UART_8250
		help
		  Say Y here if you want the debug print routines to direct
		  their output to UART0 serial port on DaVinci DMx devices.

	config DEBUG_ZYNQ_UART0
		bool "Kernel low-level debugging on Xilinx Zynq using UART0"
		depends on ARCH_ZYNQ
		help
		  Say Y here if you want the debug print routines to direct
		  their output to UART0 on the Zynq platform.

	config DEBUG_ZYNQ_UART1
		bool "Kernel low-level debugging on Xilinx Zynq using UART1"
		depends on ARCH_ZYNQ
		help
		  Say Y here if you want the debug print routines to direct
		  their output to UART1 on the Zynq platform.

		  If you have a ZC702 board and want early boot messages to
		  appear on the USB serial adaptor, select this option.

	config DEBUG_DC21285_PORT
		bool "Kernel low-level debugging messages via footbridge serial port"
		depends on FOOTBRIDGE
		help
		  Say Y here if you want the debug print routines to direct
		  their output to the serial port in the DC21285 (Footbridge).

	config DEBUG_FOOTBRIDGE_COM1
		bool "Kernel low-level debugging messages via footbridge 8250 at PCI COM1"
		depends on FOOTBRIDGE
		help
		  Say Y here if you want the debug print routines to direct
		  their output to the 8250 at PCI COM1.

	config DEBUG_HI3620_UART
		bool "Hisilicon HI3620 Debug UART"
		depends on ARCH_HI3xxx
		select DEBUG_UART_PL01X
		help
		  Say Y here if you want kernel low-level debugging support
		  on HI3620 UART.

	config DEBUG_HI3716_UART
		bool "Hisilicon Hi3716 Debug UART"
		depends on ARCH_HI3xxx
		select DEBUG_UART_PL01X
		help
		  Say Y here if you want kernel low-level debugging support
		  on HI3716 UART.

	config DEBUG_HIGHBANK_UART
		bool "Kernel low-level debugging messages via Highbank UART"
		depends on ARCH_HIGHBANK
		select DEBUG_UART_PL01X
		help
		  Say Y here if you want the debug print routines to direct
		  their output to the UART on Highbank based devices.

	config DEBUG_IMX1_UART
		bool "i.MX1 Debug UART"
		depends on SOC_IMX1
		help
		  Say Y here if you want kernel low-level debugging support
		  on i.MX1.

	config DEBUG_IMX23_UART
		bool "i.MX23 Debug UART"
		depends on SOC_IMX23
		select DEBUG_UART_PL01X
		help
		  Say Y here if you want kernel low-level debugging support
		  on i.MX23.

	config DEBUG_IMX25_UART
		bool "i.MX25 Debug UART"
		depends on SOC_IMX25
		help
		  Say Y here if you want kernel low-level debugging support
		  on i.MX25.

	config DEBUG_IMX21_IMX27_UART
		bool "i.MX21 and i.MX27 Debug UART"
		depends on SOC_IMX21 || SOC_IMX27
		help
		  Say Y here if you want kernel low-level debugging support
		  on i.MX21 or i.MX27.

	config DEBUG_IMX28_UART
		bool "i.MX28 Debug UART"
		depends on SOC_IMX28
		select DEBUG_UART_PL01X
		help
		  Say Y here if you want kernel low-level debugging support
		  on i.MX28.

	config DEBUG_IMX31_UART
		bool "i.MX31 Debug UART"
		depends on SOC_IMX31
		help
		  Say Y here if you want kernel low-level debugging support
		  on i.MX31.

	config DEBUG_IMX35_UART
		bool "i.MX35 Debug UART"
		depends on SOC_IMX35
		help
		  Say Y here if you want kernel low-level debugging support
		  on i.MX35.

	config DEBUG_IMX50_UART
		bool "i.MX50 Debug UART"
		depends on SOC_IMX50
		help
		  Say Y here if you want kernel low-level debugging support
		  on i.MX50.

	config DEBUG_IMX51_UART
		bool "i.MX51 Debug UART"
		depends on SOC_IMX51
		help
		  Say Y here if you want kernel low-level debugging support
		  on i.MX51.

	config DEBUG_IMX53_UART
		bool "i.MX53 Debug UART"
		depends on SOC_IMX53
		help
		  Say Y here if you want kernel low-level debugging support
		  on i.MX53.

	config DEBUG_IMX6Q_UART
		bool "i.MX6Q/DL Debug UART"
		depends on SOC_IMX6Q
		help
		  Say Y here if you want kernel low-level debugging support
		  on i.MX6Q/DL.

	config DEBUG_IMX6SL_UART
		bool "i.MX6SL Debug UART"
		depends on SOC_IMX6SL
		help
		  Say Y here if you want kernel low-level debugging support
		  on i.MX6SL.

	config DEBUG_KEYSTONE_UART0
		bool "Kernel low-level debugging on KEYSTONE2 using UART0"
		depends on ARCH_KEYSTONE
		select DEBUG_UART_8250
		help
		  Say Y here if you want the debug print routines to direct
		  their output to UART0 serial port on KEYSTONE2 devices.

	config DEBUG_KEYSTONE_UART1
		bool "Kernel low-level debugging on KEYSTONE2 using UART1"
		depends on ARCH_KEYSTONE
		select DEBUG_UART_8250
		help
		  Say Y here if you want the debug print routines to direct
		  their output to UART1 serial port on KEYSTONE2 devices.

	config DEBUG_MMP_UART2
		bool "Kernel low-level debugging message via MMP UART2"
		depends on ARCH_MMP
		select DEBUG_UART_8250
		help
		  Say Y here if you want kernel low-level debugging support
		  on MMP UART2.

	config DEBUG_MMP_UART3
		bool "Kernel low-level debugging message via MMP UART3"
		depends on ARCH_MMP
		select DEBUG_UART_8250
		help
		  Say Y here if you want kernel low-level debugging support
		  on MMP UART3.

	config DEBUG_MSM_UART1
		bool "Kernel low-level debugging messages via MSM UART1"
		depends on ARCH_MSM7X00A || ARCH_MSM7X30 || ARCH_QSD8X50
		select DEBUG_MSM_UART
		help
		  Say Y here if you want the debug print routines to direct
		  their output to the first serial port on MSM devices.

	config DEBUG_MSM_UART2
		bool "Kernel low-level debugging messages via MSM UART2"
		depends on ARCH_MSM7X00A || ARCH_MSM7X30 || ARCH_QSD8X50
		select DEBUG_MSM_UART
		help
		  Say Y here if you want the debug print routines to direct
		  their output to the second serial port on MSM devices.

	config DEBUG_MSM_UART3
		bool "Kernel low-level debugging messages via MSM UART3"
		depends on ARCH_MSM7X00A || ARCH_MSM7X30 || ARCH_QSD8X50
		select DEBUG_MSM_UART
		help
		  Say Y here if you want the debug print routines to direct
		  their output to the third serial port on MSM devices.

	config DEBUG_MSM8660_UART
		bool "Kernel low-level debugging messages via MSM 8660 UART"
		depends on ARCH_MSM8X60
		select MSM_HAS_DEBUG_UART_HS
		select DEBUG_MSM_UART
		help
		  Say Y here if you want the debug print routines to direct
		  their output to the serial port on MSM 8660 devices.

	config DEBUG_MSM8960_UART
		bool "Kernel low-level debugging messages via MSM 8960 UART"
		depends on ARCH_MSM8960
		select MSM_HAS_DEBUG_UART_HS
		select DEBUG_MSM_UART
		help
		  Say Y here if you want the debug print routines to direct
		  their output to the serial port on MSM 8960 devices.

	config DEBUG_MSM8974_UART
		bool "Kernel low-level debugging messages via MSM 8974 UART"
		depends on ARCH_MSM8974
		select MSM_HAS_DEBUG_UART_HS
		select DEBUG_MSM_UART
		help
		  Say Y here if you want the debug print routines to direct
		  their output to the serial port on MSM 8974 devices.

	config DEBUG_MVEBU_UART
		bool "Kernel low-level debugging messages via MVEBU UART (old bootloaders)"
		depends on ARCH_MVEBU
		select DEBUG_UART_8250
		help
		  Say Y here if you want kernel low-level debugging support
		  on MVEBU based platforms.

		  This option should be used with the old bootloaders
		  that left the internal registers mapped at
		  0xd0000000. As of today, this is the case on
		  platforms such as the Globalscale Mirabox or the
		  Plathome OpenBlocks AX3, when using the original
		  bootloader.

		  If the wrong DEBUG_MVEBU_UART* option is selected,
		  when u-boot hands over to the kernel, the system
		  silently crashes, with no serial output at all.

	config DEBUG_MVEBU_UART_ALTERNATE
		bool "Kernel low-level debugging messages via MVEBU UART (new bootloaders)"
		depends on ARCH_MVEBU
		select DEBUG_UART_8250
		help
		  Say Y here if you want kernel low-level debugging support
		  on MVEBU based platforms.

		  This option should be used with the new bootloaders
		  that remap the internal registers at 0xf1000000.

		  If the wrong DEBUG_MVEBU_UART* option is selected,
		  when u-boot hands over to the kernel, the system
		  silently crashes, with no serial output at all.

	config DEBUG_VF_UART
		bool "Vybrid UART"
		depends on SOC_VF610
		help
		  Say Y here if you want kernel low-level debugging support
		  on Vybrid based platforms.

	config DEBUG_NOMADIK_UART
		bool "Kernel low-level debugging messages via NOMADIK UART"
		depends on ARCH_NOMADIK
		select DEBUG_UART_PL01X
		help
		  Say Y here if you want kernel low-level debugging support
		  on NOMADIK based platforms.

	config DEBUG_NSPIRE_CLASSIC_UART
		bool "Kernel low-level debugging via TI-NSPIRE 8250 UART"
		depends on ARCH_NSPIRE
		select DEBUG_UART_8250
		help
		  Say Y here if you want kernel low-level debugging support
		  on TI-NSPIRE classic models.

	config DEBUG_NSPIRE_CX_UART
		bool "Kernel low-level debugging via TI-NSPIRE PL011 UART"
		depends on ARCH_NSPIRE
		select DEBUG_UART_PL01X
		help
		  Say Y here if you want kernel low-level debugging support
		  on TI-NSPIRE CX models.

	config DEBUG_OMAP2UART1
		bool "OMAP2/3/4 UART1 (omap2/3 sdp boards and some omap3 boards)"
		depends on ARCH_OMAP2PLUS
		select DEBUG_OMAP2PLUS_UART
		help
		  This covers at least h4, 2430sdp, 3430sdp, 3630sdp,
		  omap3 torpedo and 3530 lv som.

	config DEBUG_OMAP2UART2
		bool "Kernel low-level debugging messages via OMAP2/3/4 UART2"
		depends on ARCH_OMAP2PLUS
		select DEBUG_OMAP2PLUS_UART

	config DEBUG_OMAP2UART3
		bool "Kernel low-level debugging messages via OMAP2 UART3 (n8x0)"
		depends on ARCH_OMAP2PLUS
		select DEBUG_OMAP2PLUS_UART

	config DEBUG_OMAP3UART3
		bool "Kernel low-level debugging messages via OMAP3 UART3 (most omap3 boards)"
		depends on ARCH_OMAP2PLUS
		select DEBUG_OMAP2PLUS_UART
		help
		  This covers at least cm_t3x, beagle, crane, devkit8000,
		  igep00x0, ldp, n900, n9(50), pandora, overo, touchbook,
		  and 3517evm.

	config DEBUG_OMAP4UART3
		bool "Kernel low-level debugging messages via OMAP4/5 UART3 (omap4 blaze, panda, omap5 sevm)"
		depends on ARCH_OMAP2PLUS
		select DEBUG_OMAP2PLUS_UART

	config DEBUG_OMAP3UART4
		bool "Kernel low-level debugging messages via OMAP36XX UART4"
		depends on ARCH_OMAP2PLUS
		select DEBUG_OMAP2PLUS_UART

	config DEBUG_OMAP4UART4
		bool "Kernel low-level debugging messages via OMAP4/5 UART4"
		depends on ARCH_OMAP2PLUS
		select DEBUG_OMAP2PLUS_UART

	config DEBUG_TI81XXUART1
		bool "Kernel low-level debugging messages via TI81XX UART1 (ti8148evm)"
		depends on ARCH_OMAP2PLUS
		select DEBUG_OMAP2PLUS_UART

	config DEBUG_TI81XXUART2
		bool "Kernel low-level debugging messages via TI81XX UART2"
		depends on ARCH_OMAP2PLUS
		select DEBUG_OMAP2PLUS_UART

	config DEBUG_TI81XXUART3
		bool "Kernel low-level debugging messages via TI81XX UART3 (ti8168evm)"
		depends on ARCH_OMAP2PLUS
		select DEBUG_OMAP2PLUS_UART

	config DEBUG_AM33XXUART1
		bool "Kernel low-level debugging messages via AM33XX UART1"
		depends on ARCH_OMAP2PLUS
		select DEBUG_OMAP2PLUS_UART

	config DEBUG_ZOOM_UART
		bool "Kernel low-level debugging messages via Zoom2/3 UART"
		depends on ARCH_OMAP2PLUS
		select DEBUG_OMAP2PLUS_UART

	config DEBUG_PICOXCELL_UART
		depends on ARCH_PICOXCELL
		bool "Use PicoXcell UART for low-level debug"
		select DEBUG_UART_8250
		help
		  Say Y here if you want kernel low-level debugging support
		  on PicoXcell based platforms.

	config DEBUG_PXA_UART1
		depends on ARCH_PXA
		bool "Use PXA UART1 for low-level debug"
		select DEBUG_UART_8250
		help
		  Say Y here if you want kernel low-level debugging support
		  on PXA UART1.

	config DEBUG_REALVIEW_STD_PORT
		bool "RealView Default UART"
		depends on ARCH_REALVIEW
		select DEBUG_UART_PL01X
		help
		  Say Y here if you want the debug print routines to direct
		  their output to the serial port on RealView EB, PB11MP, PBA8
		  and PBX platforms.

	config DEBUG_REALVIEW_PB1176_PORT
		bool "RealView PB1176 UART"
		depends on MACH_REALVIEW_PB1176
		select DEBUG_UART_PL01X
		help
		  Say Y here if you want the debug print routines to direct
		  their output to the standard serial port on the RealView
		  PB1176 platform.

	config DEBUG_RK29_UART0
		bool "Kernel low-level debugging messages via Rockchip RK29 UART0"
		depends on ARCH_ROCKCHIP
		select DEBUG_UART_8250
		help
		  Say Y here if you want kernel low-level debugging support
		  on Rockchip based platforms.

	config DEBUG_RK29_UART1
		bool "Kernel low-level debugging messages via Rockchip RK29 UART1"
		depends on ARCH_ROCKCHIP
		select DEBUG_UART_8250
		help
		  Say Y here if you want kernel low-level debugging support
		  on Rockchip based platforms.

	config DEBUG_RK29_UART2
		bool "Kernel low-level debugging messages via Rockchip RK29 UART2"
		depends on ARCH_ROCKCHIP
		select DEBUG_UART_8250
		help
		  Say Y here if you want kernel low-level debugging support
		  on Rockchip based platforms.

	config DEBUG_RK3X_UART0
		bool "Kernel low-level debugging messages via Rockchip RK3X UART0"
		depends on ARCH_ROCKCHIP
		select DEBUG_UART_8250
		help
		  Say Y here if you want kernel low-level debugging support
		  on Rockchip based platforms.

	config DEBUG_RK3X_UART1
		bool "Kernel low-level debugging messages via Rockchip RK3X UART1"
		depends on ARCH_ROCKCHIP
		select DEBUG_UART_8250
		help
		  Say Y here if you want kernel low-level debugging support
		  on Rockchip based platforms.

	config DEBUG_RK3X_UART2
		bool "Kernel low-level debugging messages via Rockchip RK3X UART2"
		depends on ARCH_ROCKCHIP
		select DEBUG_UART_8250
		help
		  Say Y here if you want kernel low-level debugging support
		  on Rockchip based platforms.

	config DEBUG_RK3X_UART3
		bool "Kernel low-level debugging messages via Rockchip RK3X UART3"
		depends on ARCH_ROCKCHIP
		select DEBUG_UART_8250
		help
		  Say Y here if you want kernel low-level debugging support
		  on Rockchip based platforms.

	config DEBUG_S3C_UART0
		depends on PLAT_SAMSUNG
		select DEBUG_EXYNOS_UART if ARCH_EXYNOS
		bool "Use S3C UART 0 for low-level debug"
		help
		  Say Y here if you want the debug print routines to direct
		  their output to UART 0. The port must have been initialised
		  by the boot-loader before use.

		  The uncompressor code port configuration is now handled
		  by CONFIG_S3C_LOWLEVEL_UART_PORT.

	config DEBUG_S3C_UART1
		depends on PLAT_SAMSUNG
		select DEBUG_EXYNOS_UART if ARCH_EXYNOS
		bool "Use S3C UART 1 for low-level debug"
		help
		  Say Y here if you want the debug print routines to direct
		  their output to UART 1. The port must have been initialised
		  by the boot-loader before use.

		  The uncompressor code port configuration is now handled
		  by CONFIG_S3C_LOWLEVEL_UART_PORT.

	config DEBUG_S3C_UART2
		depends on PLAT_SAMSUNG
		select DEBUG_EXYNOS_UART if ARCH_EXYNOS
		bool "Use S3C UART 2 for low-level debug"
		help
		  Say Y here if you want the debug print routines to direct
		  their output to UART 2. The port must have been initialised
		  by the boot-loader before use.

		  The uncompressor code port configuration is now handled
		  by CONFIG_S3C_LOWLEVEL_UART_PORT.

	config DEBUG_S3C_UART3
		depends on PLAT_SAMSUNG && ARCH_EXYNOS
		select DEBUG_EXYNOS_UART
		bool "Use S3C UART 3 for low-level debug"
		help
		  Say Y here if you want the debug print routines to direct
		  their output to UART 3. The port must have been initialised
		  by the boot-loader before use.

		  The uncompressor code port configuration is now handled
		  by CONFIG_S3C_LOWLEVEL_UART_PORT.

	config DEBUG_SOCFPGA_UART
		depends on ARCH_SOCFPGA
		bool "Use SOCFPGA UART for low-level debug"
		select DEBUG_UART_8250
		help
		  Say Y here if you want kernel low-level debugging support
		  on SOCFPGA based platforms.

	config DEBUG_SUNXI_UART0
		bool "Kernel low-level debugging messages via sunXi UART0"
		depends on ARCH_SUNXI
		select DEBUG_UART_8250
		help
		  Say Y here if you want kernel low-level debugging support
		  on Allwinner A1X based platforms on the UART0.

	config DEBUG_SUNXI_UART1
		bool "Kernel low-level debugging messages via sunXi UART1"
		depends on ARCH_SUNXI
		select DEBUG_UART_8250
		help
		  Say Y here if you want kernel low-level debugging support
		  on Allwinner A1X based platforms on the UART1.

	config TEGRA_DEBUG_UART_AUTO_ODMDATA
		bool "Kernel low-level debugging messages via Tegra UART via ODMDATA"
		depends on ARCH_TEGRA
		select DEBUG_TEGRA_UART
		help
		  Automatically determines which UART to use for low-level
		  debug based on the ODMDATA value. This value is part of
		  the BCT, and is written to the boot memory device using
		  nvflash, or other flashing tool.  When bits 19:18 are 3,
		  then bits 17:15 indicate which UART to use; 0/1/2/3/4
		  are UART A/B/C/D/E.

	config TEGRA_DEBUG_UARTA
		bool "Kernel low-level debugging messages via Tegra UART A"
		depends on ARCH_TEGRA
		select DEBUG_TEGRA_UART
		help
		  Say Y here if you want kernel low-level debugging support
		  on Tegra based platforms.

	config TEGRA_DEBUG_UARTB
		bool "Kernel low-level debugging messages via Tegra UART B"
		depends on ARCH_TEGRA
		select DEBUG_TEGRA_UART
		help
		  Say Y here if you want kernel low-level debugging support
		  on Tegra based platforms.

	config TEGRA_DEBUG_UARTC
		bool "Kernel low-level debugging messages via Tegra UART C"
		depends on ARCH_TEGRA
		select DEBUG_TEGRA_UART
		help
		  Say Y here if you want kernel low-level debugging support
		  on Tegra based platforms.

	config TEGRA_DEBUG_UARTD
		bool "Kernel low-level debugging messages via Tegra UART D"
		depends on ARCH_TEGRA
		select DEBUG_TEGRA_UART
		help
		  Say Y here if you want kernel low-level debugging support
		  on Tegra based platforms.

	config TEGRA_DEBUG_UARTE
		bool "Kernel low-level debugging messages via Tegra UART E"
		depends on ARCH_TEGRA
		select DEBUG_TEGRA_UART
		help
		  Say Y here if you want kernel low-level debugging support
		  on Tegra based platforms.

	config DEBUG_SIRFPRIMA2_UART1
		bool "Kernel low-level debugging messages via SiRFprimaII UART1"
		depends on ARCH_PRIMA2
		help
		  Say Y here if you want the debug print routines to direct
		  their output to the uart1 port on SiRFprimaII devices.

	config DEBUG_SIRFMARCO_UART1
		bool "Kernel low-level debugging messages via SiRFmarco UART1"
		depends on ARCH_MARCO
		help
		  Say Y here if you want the debug print routines to direct
		  their output to the uart1 port on SiRFmarco devices.

	config STIH41X_DEBUG_ASC2
		bool "Use StiH415/416 ASC2 UART for low-level debug"
		depends on ARCH_STI
		select DEBUG_STI_UART
		help
		  Say Y here if you want kernel low-level debugging support
		  on STiH415/416 based platforms like b2000, which has
		  default UART wired up to ASC2.

		  If unsure, say N.

	config STIH41X_DEBUG_SBC_ASC1
		bool "Use StiH415/416 SBC ASC1 UART for low-level debug"
		depends on ARCH_STI
		select DEBUG_STI_UART
		help
		  Say Y here if you want kernel low-level debugging support
		  on STiH415/416 based platforms like b2020. which has
		  default UART wired up to SBC ASC1.

		  If unsure, say N.

	config DEBUG_U300_UART
		bool "Kernel low-level debugging messages via U300 UART0"
		depends on ARCH_U300
		select DEBUG_UART_PL01X
		help
		  Say Y here if you want the debug print routines to direct
		  their output to the uart port on U300 devices.

	config DEBUG_UX500_UART
		depends on ARCH_U8500
		bool "Use Ux500 UART for low-level debug"
		help
		  Say Y here if you want kernel low-level debugging support
		  on Ux500 based platforms.

	config DEBUG_VEXPRESS_UART0_DETECT
		bool "Autodetect UART0 on Versatile Express Cortex-A core tiles"
		depends on ARCH_VEXPRESS && CPU_CP15_MMU
		help
		  This option enables a simple heuristic which tries to determine
		  the motherboard's memory map variant (original or RS1) and then
		  choose the relevant UART0 base address.

		  Note that this will only work with standard A-class core tiles,
		  and may fail with non-standard SMM or custom software models.

	config DEBUG_VEXPRESS_UART0_CA9
		bool "Use PL011 UART0 at 0x10009000 (V2P-CA9 core tile)"
		depends on ARCH_VEXPRESS
		select DEBUG_UART_PL01X
		help
		  This option selects UART0 at 0x10009000. Except for custom models,
		  this applies only to the V2P-CA9 tile.

	config DEBUG_VEXPRESS_UART0_RS1
		bool "Use PL011 UART0 at 0x1c090000 (RS1 complaint tiles)"
		depends on ARCH_VEXPRESS
		select DEBUG_UART_PL01X
		help
		  This option selects UART0 at 0x1c090000. This applies to most
		  of the tiles using the RS1 memory map, including all new A-class
		  core tiles, FPGA-based SMMs and software models.

	config DEBUG_VEXPRESS_UART0_CRX
		bool "Use PL011 UART0 at 0xb0090000 (Cortex-R compliant tiles)"
		depends on ARCH_VEXPRESS && !MMU
		select DEBUG_UART_PL01X
		help
		  This option selects UART0 at 0xb0090000. This is appropriate for
		  Cortex-R series tiles and SMMs, such as Cortex-R5 and Cortex-R7

	config DEBUG_VT8500_UART0
		bool "Use UART0 on VIA/Wondermedia SoCs"
		depends on ARCH_VT8500
		help
		  This option selects UART0 on VIA/Wondermedia System-on-a-chip
		  devices, including VT8500, WM8505, WM8650 and WM8850.

	config DEBUG_LL_UART_NONE
		bool "No low-level debugging UART"
		depends on !ARCH_MULTIPLATFORM
		help
		  Say Y here if your platform doesn't provide a UART option
		  above. This relies on your platform choosing the right UART
		  definition internally in order for low-level debugging to
		  work.

	config DEBUG_ICEDCC
		bool "Kernel low-level debugging via EmbeddedICE DCC channel"
		help
		  Say Y here if you want the debug print routines to direct
		  their output to the EmbeddedICE macrocell's DCC channel using
		  co-processor 14. This is known to work on the ARM9 style ICE
		  channel and on the XScale with the PEEDI.

		  Note that the system will appear to hang during boot if there
		  is nothing connected to read from the DCC.

	config DEBUG_SEMIHOSTING
		bool "Kernel low-level debug output via semihosting I/O"
		help
		  Semihosting enables code running on an ARM target to use
		  the I/O facilities on a host debugger/emulator through a
		  simple SVC call. The host debugger or emulator must have
		  semihosting enabled for the special svc call to be trapped
		  otherwise the kernel will crash.

		  This is known to work with OpenOCD, as well as
		  ARM's Fast Models, or any other controlling environment
		  that implements semihosting.

		  For more details about semihosting, please see
		  chapter 8 of DUI0203I_rvct_developer_guide.pdf from ARM Ltd.

	config DEBUG_LL_UART_8250
		bool "Kernel low-level debugging via 8250 UART"
		help
		  Say Y here if you wish the debug print routes to direct
		  their output to an 8250 UART.  You can use this option
		  to provide the parameters for the 8250 UART rather than
		  selecting one of the platform specific options above if
		  you know the parameters for the port.

		  This option is preferred over the platform specific
		  options; the platform specific options are deprecated
		  and will be soon removed.

	config DEBUG_LL_UART_EFM32
		bool "Kernel low-level debugging via efm32 UART"
		depends on ARCH_EFM32
		help
		  Say Y here if you want the debug print routines to direct
		  their output to an UART or USART port on efm32 based
		  machines. Use the following addresses for DEBUG_UART_PHYS:

		    0x4000c000 | USART0
		    0x4000c400 | USART1
		    0x4000c800 | USART2
		    0x4000e000 | UART0
		    0x4000e400 | UART1

	config DEBUG_LL_UART_PL01X
		bool "Kernel low-level debugging via ARM Ltd PL01x Primecell UART"
		help
		  Say Y here if you wish the debug print routes to direct
		  their output to a PL01x Primecell UART.  You can use
		  this option to provide the parameters for the UART
		  rather than selecting one of the platform specific
		  options above if you know the parameters for the port.

		  This option is preferred over the platform specific
		  options; the platform specific options are deprecated
		  and will be soon removed.

endchoice

config DEBUG_EXYNOS_UART
	bool

config DEBUG_OMAP2PLUS_UART
	bool
	depends on ARCH_OMAP2PLUS

config DEBUG_IMX_UART_PORT
	int "i.MX Debug UART Port Selection" if DEBUG_IMX1_UART || \
						DEBUG_IMX25_UART || \
						DEBUG_IMX21_IMX27_UART || \
						DEBUG_IMX31_UART || \
						DEBUG_IMX35_UART || \
						DEBUG_IMX50_UART || \
						DEBUG_IMX51_UART || \
						DEBUG_IMX53_UART || \
						DEBUG_IMX6Q_UART || \
						DEBUG_IMX6SL_UART
	default 1
	depends on ARCH_MXC
	help
	  Choose UART port on which kernel low-level debug messages
	  should be output.

config DEBUG_TEGRA_UART
	bool
	depends on ARCH_TEGRA

config DEBUG_STI_UART
	bool
	depends on ARCH_STI

config DEBUG_MSM_UART
	bool
	depends on ARCH_MSM || ARCH_QCOM

config DEBUG_LL_INCLUDE
	string
	default "debug/8250.S" if DEBUG_LL_UART_8250 || DEBUG_UART_8250
	default "debug/pl01x.S" if DEBUG_LL_UART_PL01X || DEBUG_UART_PL01X
	default "debug/exynos.S" if DEBUG_EXYNOS_UART
	default "debug/efm32.S" if DEBUG_LL_UART_EFM32
	default "debug/icedcc.S" if DEBUG_ICEDCC
	default "debug/imx.S" if DEBUG_IMX1_UART || \
				 DEBUG_IMX25_UART || \
				 DEBUG_IMX21_IMX27_UART || \
				 DEBUG_IMX31_UART || \
				 DEBUG_IMX35_UART || \
				 DEBUG_IMX50_UART || \
				 DEBUG_IMX51_UART || \
				 DEBUG_IMX53_UART ||\
				 DEBUG_IMX6Q_UART || \
				 DEBUG_IMX6SL_UART
	default "debug/msm.S" if DEBUG_MSM_UART
	default "debug/omap2plus.S" if DEBUG_OMAP2PLUS_UART
	default "debug/sirf.S" if DEBUG_SIRFPRIMA2_UART1 || DEBUG_SIRFMARCO_UART1
	default "debug/sti.S" if DEBUG_STI_UART
	default "debug/tegra.S" if DEBUG_TEGRA_UART
	default "debug/ux500.S" if DEBUG_UX500_UART
	default "debug/vexpress.S" if DEBUG_VEXPRESS_UART0_DETECT
	default "debug/vf.S" if DEBUG_VF_UART
	default "debug/vt8500.S" if DEBUG_VT8500_UART0
	default "debug/zynq.S" if DEBUG_ZYNQ_UART0 || DEBUG_ZYNQ_UART1
	default "mach/debug-macro.S"

# Compatibility options for PL01x
config DEBUG_UART_PL01X
	def_bool ARCH_EP93XX || \
		ARCH_INTEGRATOR || \
		ARCH_SPEAR3XX || \
		ARCH_SPEAR6XX || \
		ARCH_SPEAR13XX || \
		ARCH_VERSATILE

# Compatibility options for 8250
config DEBUG_UART_8250
	def_bool ARCH_DOVE || ARCH_EBSA110 || \
		(FOOTBRIDGE && !DEBUG_DC21285_PORT) || \
		ARCH_GEMINI || ARCH_IOP13XX || ARCH_IOP32X || \
		ARCH_IOP33X || ARCH_IXP4XX || ARCH_KIRKWOOD || \
		ARCH_LPC32XX || ARCH_MV78XX0 || ARCH_ORION5X || ARCH_RPC

config DEBUG_UART_PHYS
	hex "Physical base address of debug UART"
	default 0x01c20000 if DEBUG_DAVINCI_DMx_UART0
	default 0x01c28000 if DEBUG_SUNXI_UART0
	default 0x01c28400 if DEBUG_SUNXI_UART1
	default 0x01d0c000 if DEBUG_DAVINCI_DA8XX_UART1
	default 0x01d0d000 if DEBUG_DAVINCI_DA8XX_UART2
	default 0x02530c00 if DEBUG_KEYSTONE_UART0
	default 0x02531000 if DEBUG_KEYSTONE_UART1
	default 0x03010fe0 if ARCH_RPC
	default 0x10009000 if DEBUG_REALVIEW_STD_PORT || DEBUG_CNS3XXX || \
				DEBUG_VEXPRESS_UART0_CA9
	default 0x1010c000 if DEBUG_REALVIEW_PB1176_PORT
	default 0x10124000 if DEBUG_RK3X_UART0
	default 0x10126000 if DEBUG_RK3X_UART1
	default 0x101f1000 if ARCH_VERSATILE
	default 0x101fb000 if DEBUG_NOMADIK_UART
	default 0x16000000 if ARCH_INTEGRATOR
	default 0x18000300 if DEBUG_BCM_5301X
	default 0x1c090000 if DEBUG_VEXPRESS_UART0_RS1
	default 0x20060000 if DEBUG_RK29_UART0
	default 0x20064000 if DEBUG_RK29_UART1 || DEBUG_RK3X_UART2
	default 0x20068000 if DEBUG_RK29_UART2 || DEBUG_RK3X_UART3
	default 0x20201000 if DEBUG_BCM2835
	default 0x3e000000 if DEBUG_BCM_KONA_UART
	default 0x4000e400 if DEBUG_LL_UART_EFM32
	default 0x40090000 if ARCH_LPC32XX
	default 0x40100000 if DEBUG_PXA_UART1
	default 0x42000000 if ARCH_GEMINI
	default 0x7c0003f8 if FOOTBRIDGE
	default 0x80230000 if DEBUG_PICOXCELL_UART
	default 0x80070000 if DEBUG_IMX23_UART
	default 0x80074000 if DEBUG_IMX28_UART
	default 0x808c0000 if ARCH_EP93XX
	default 0x90020000 if DEBUG_NSPIRE_CLASSIC_UART || DEBUG_NSPIRE_CX_UART
	default 0xb0090000 if DEBUG_VEXPRESS_UART0_CRX
	default 0xc0013000 if DEBUG_U300_UART
	default 0xc8000000 if ARCH_IXP4XX && !CPU_BIG_ENDIAN
	default 0xc8000003 if ARCH_IXP4XX && CPU_BIG_ENDIAN
	default 0xd0000000 if ARCH_SPEAR3XX || ARCH_SPEAR6XX
	default 0xd0012000 if DEBUG_MVEBU_UART
	default 0xd4017000 if DEBUG_MMP_UART2
	default 0xd4018000 if DEBUG_MMP_UART3
	default 0xe0000000 if ARCH_SPEAR13XX
	default 0xf0000be0 if ARCH_EBSA110
	default 0xf1012000 if DEBUG_MVEBU_UART_ALTERNATE
	default 0xf1012000 if ARCH_DOVE || ARCH_KIRKWOOD || ARCH_MV78XX0 || \
				ARCH_ORION5X
	default 0xf7fc9000 if DEBUG_BERLIN_UART
	default 0xf8b00000 if DEBUG_HI3716_UART
	default 0xfcb00000 if DEBUG_HI3620_UART
	default 0xfe800000 if ARCH_IOP32X
	default 0xffc02000 if DEBUG_SOCFPGA_UART
	default 0xffd82340 if ARCH_IOP13XX
	default 0xfff36000 if DEBUG_HIGHBANK_UART
	default 0xfffff700 if ARCH_IOP33X
	depends on DEBUG_LL_UART_8250 || DEBUG_LL_UART_PL01X || \
		DEBUG_LL_UART_EFM32 || \
		DEBUG_UART_8250 || DEBUG_UART_PL01X

config DEBUG_UART_VIRT
	hex "Virtual base address of debug UART"
	default 0xe0010fe0 if ARCH_RPC
	default 0xf0000be0 if ARCH_EBSA110
	default 0xf0009000 if DEBUG_CNS3XXX
	default 0xf01fb000 if DEBUG_NOMADIK_UART
	default 0xf0201000 if DEBUG_BCM2835
	default 0xf1000300 if DEBUG_BCM_5301X
	default 0xf11f1000 if ARCH_VERSATILE
	default 0xf1600000 if ARCH_INTEGRATOR
	default 0xf1c28000 if DEBUG_SUNXI_UART0
	default 0xf1c28400 if DEBUG_SUNXI_UART1
	default 0xf2100000 if DEBUG_PXA_UART1
	default 0xf4090000 if ARCH_LPC32XX
	default 0xf4200000 if ARCH_GEMINI
	default 0xf7fc9000 if DEBUG_BERLIN_UART
	default 0xf8009000 if DEBUG_VEXPRESS_UART0_CA9
	default 0xf8090000 if DEBUG_VEXPRESS_UART0_RS1
	default 0xfb009000 if DEBUG_REALVIEW_STD_PORT
	default 0xfb10c000 if DEBUG_REALVIEW_PB1176_PORT
	default 0xfd000000 if ARCH_SPEAR3XX || ARCH_SPEAR6XX
	default 0xfd000000 if ARCH_SPEAR13XX
	default 0xfd012000 if ARCH_MV78XX0
	default 0xfde12000 if ARCH_DOVE
	default 0xfe012000 if ARCH_ORION5X
	default 0xfe017000 if DEBUG_MMP_UART2
	default 0xfe018000 if DEBUG_MMP_UART3
	default 0xfe100000 if DEBUG_IMX23_UART || DEBUG_IMX28_UART
	default 0xfe230000 if DEBUG_PICOXCELL_UART
	default 0xfe300000 if DEBUG_BCM_KONA_UART
	default 0xfe800000 if ARCH_IOP32X
	default 0xfeb00000 if DEBUG_HI3620_UART || DEBUG_HI3716_UART
	default 0xfeb24000 if DEBUG_RK3X_UART0
	default 0xfeb26000 if DEBUG_RK3X_UART1
	default 0xfeb30c00 if DEBUG_KEYSTONE_UART0
	default 0xfeb31000 if DEBUG_KEYSTONE_UART1
	default 0xfec12000 if DEBUG_MVEBU_UART || DEBUG_MVEBU_UART_ALTERNATE
	default 0xfed60000 if DEBUG_RK29_UART0
	default 0xfed64000 if DEBUG_RK29_UART1 || DEBUG_RK3X_UART2
	default 0xfed68000 if DEBUG_RK29_UART2 || DEBUG_RK3X_UART3
	default 0xfec02000 if DEBUG_SOCFPGA_UART
	default 0xfec20000 if DEBUG_DAVINCI_DMx_UART0
	default 0xfed0c000 if DEBUG_DAVINCI_DA8XX_UART1
	default 0xfed0d000 if DEBUG_DAVINCI_DA8XX_UART2
	default 0xfed12000 if ARCH_KIRKWOOD
	default 0xfedc0000 if ARCH_EP93XX
	default 0xfee003f8 if FOOTBRIDGE
	default 0xfee20000 if DEBUG_NSPIRE_CLASSIC_UART || DEBUG_NSPIRE_CX_UART
	default 0xfef36000 if DEBUG_HIGHBANK_UART
	default 0xfee82340 if ARCH_IOP13XX
	default 0xfef00000 if ARCH_IXP4XX && !CPU_BIG_ENDIAN
	default 0xfef00003 if ARCH_IXP4XX && CPU_BIG_ENDIAN
	default 0xfefff700 if ARCH_IOP33X
	default 0xff003000 if DEBUG_U300_UART
	default DEBUG_UART_PHYS if !MMU
	depends on DEBUG_LL_UART_8250 || DEBUG_LL_UART_PL01X || \
		DEBUG_UART_8250 || DEBUG_UART_PL01X

config DEBUG_UART_8250_SHIFT
	int "Register offset shift for the 8250 debug UART"
	depends on DEBUG_LL_UART_8250 || DEBUG_UART_8250
	default 0 if FOOTBRIDGE || ARCH_IOP32X
	default 2

config DEBUG_UART_8250_WORD
	bool "Use 32-bit accesses for 8250 UART"
	depends on DEBUG_LL_UART_8250 || DEBUG_UART_8250
	depends on DEBUG_UART_8250_SHIFT >= 2
	default y if DEBUG_PICOXCELL_UART || DEBUG_SOCFPGA_UART || \
		ARCH_KEYSTONE || \
		DEBUG_DAVINCI_DMx_UART0 || DEBUG_DAVINCI_DA8XX_UART1 || \
		DEBUG_DAVINCI_DA8XX_UART2 || \
		DEBUG_BCM_KONA_UART

config DEBUG_UART_8250_FLOW_CONTROL
	bool "Enable flow control for 8250 UART"
	depends on DEBUG_LL_UART_8250 || DEBUG_UART_8250
	default y if ARCH_EBSA110 || FOOTBRIDGE || ARCH_GEMINI || ARCH_RPC

config DEBUG_UNCOMPRESS
	bool
<<<<<<< HEAD
	depends on ARCH_MULTIPLATFORM || ARCH_MSM || ARCH_EXYNOS
=======
	depends on ARCH_MULTIPLATFORM || ARCH_MSM || PLAT_SAMSUNG
>>>>>>> 9dfbff16
	default y if DEBUG_LL && !DEBUG_OMAP2PLUS_UART && \
		     (!DEBUG_TEGRA_UART || !ZBOOT_ROM)
	help
	  This option influences the normal decompressor output for
	  multiplatform kernels.  Normally, multiplatform kernels disable
	  decompressor output because it is not possible to know where to
	  send the decompressor output.

	  When this option is set, the selected DEBUG_LL output method
	  will be re-used for normal decompressor output on multiplatform
	  kernels.
	  

config UNCOMPRESS_INCLUDE
	string
	default "debug/uncompress.h" if ARCH_MULTIPLATFORM || ARCH_MSM || \
<<<<<<< HEAD
					ARCH_EXYNOS || ARCH_EFM32
=======
					PLAT_SAMSUNG
>>>>>>> 9dfbff16
	default "mach/uncompress.h"

config EARLY_PRINTK
	bool "Early printk"
	depends on DEBUG_LL
	help
	  Say Y here if you want to have an early console using the
	  kernel low-level debugging functions. Add earlyprintk to your
	  kernel parameters to enable this console.

config OC_ETM
	bool "On-chip ETM and ETB"
	depends on ARM_AMBA
	help
	  Enables the on-chip embedded trace macrocell and embedded trace
	  buffer driver that will allow you to collect traces of the
	  kernel code.

config ARM_KPROBES_TEST
	tristate "Kprobes test module"
	depends on KPROBES && MODULES
	help
	  Perform tests of kprobes API and instruction set simulation.

config PID_IN_CONTEXTIDR
	bool "Write the current PID to the CONTEXTIDR register"
	depends on CPU_COPY_V6
	help
	  Enabling this option causes the kernel to write the current PID to
	  the PROCID field of the CONTEXTIDR register, at the expense of some
	  additional instructions during context switch. Say Y here only if you
	  are planning to use hardware trace tools with this kernel.

config DEBUG_SET_MODULE_RONX
	bool "Set loadable kernel module data as NX and text as RO"
	depends on MODULES
	---help---
	  This option helps catch unintended modifications to loadable
	  kernel module's text and read-only data. It also prevents execution
	  of module data. Such protection may interfere with run-time code
	  patching and dynamic kernel tracing - and they might also protect
	  against certain classes of kernel exploits.
	  If in doubt, say "N".

endmenu<|MERGE_RESOLUTION|>--- conflicted
+++ resolved
@@ -1141,11 +1141,7 @@
 
 config DEBUG_UNCOMPRESS
 	bool
-<<<<<<< HEAD
-	depends on ARCH_MULTIPLATFORM || ARCH_MSM || ARCH_EXYNOS
-=======
 	depends on ARCH_MULTIPLATFORM || ARCH_MSM || PLAT_SAMSUNG
->>>>>>> 9dfbff16
 	default y if DEBUG_LL && !DEBUG_OMAP2PLUS_UART && \
 		     (!DEBUG_TEGRA_UART || !ZBOOT_ROM)
 	help
@@ -1162,11 +1158,7 @@
 config UNCOMPRESS_INCLUDE
 	string
 	default "debug/uncompress.h" if ARCH_MULTIPLATFORM || ARCH_MSM || \
-<<<<<<< HEAD
-					ARCH_EXYNOS || ARCH_EFM32
-=======
-					PLAT_SAMSUNG
->>>>>>> 9dfbff16
+					PLAT_SAMSUNG || ARCH_EFM32
 	default "mach/uncompress.h"
 
 config EARLY_PRINTK
