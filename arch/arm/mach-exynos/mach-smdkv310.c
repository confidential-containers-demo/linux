--- conflicted
+++ resolved
@@ -275,15 +275,12 @@
 /* USB OTG */
 static struct s3c_hsotg_plat smdkv310_hsotg_pdata;
 
-<<<<<<< HEAD
-=======
 /* Audio device */
 static struct platform_device smdkv310_device_audio = {
 	.name = "smdk-audio",
 	.id = -1,
 };
 
->>>>>>> 6bba0caf
 static struct platform_device *smdkv310_devices[] __initdata = {
 	&s3c_device_hsmmc0,
 	&s3c_device_hsmmc1,
