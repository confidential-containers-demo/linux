--- conflicted
+++ resolved
@@ -140,21 +140,6 @@
 }
 #endif
 
-<<<<<<< HEAD
-#ifdef CONFIG_PPC64
-#define is_ioremap_addr is_ioremap_addr
-static inline bool is_ioremap_addr(const void *x)
-{
-#ifdef CONFIG_MMU
-	unsigned long addr = (unsigned long)x;
-
-	return addr >= IOREMAP_BASE && addr < IOREMAP_END;
-#else
-	return false;
-#endif
-}
-#endif /* CONFIG_PPC64 */
-=======
 #ifndef pmd_is_leaf
 #define pmd_is_leaf pmd_is_leaf
 static inline bool pmd_is_leaf(pmd_t pmd)
@@ -178,7 +163,20 @@
 	return false;
 }
 #endif
->>>>>>> f5a9e488
+
+#ifdef CONFIG_PPC64
+#define is_ioremap_addr is_ioremap_addr
+static inline bool is_ioremap_addr(const void *x)
+{
+#ifdef CONFIG_MMU
+	unsigned long addr = (unsigned long)x;
+
+	return addr >= IOREMAP_BASE && addr < IOREMAP_END;
+#else
+	return false;
+#endif
+}
+#endif /* CONFIG_PPC64 */
 
 #endif /* __ASSEMBLY__ */
 
