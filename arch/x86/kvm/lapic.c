
/*
 * Local APIC virtualization
 *
 * Copyright (C) 2006 Qumranet, Inc.
 * Copyright (C) 2007 Novell
 * Copyright (C) 2007 Intel
 * Copyright 2009 Red Hat, Inc. and/or its affiliates.
 *
 * Authors:
 *   Dor Laor <dor.laor@qumranet.com>
 *   Gregory Haskins <ghaskins@novell.com>
 *   Yaozu (Eddie) Dong <eddie.dong@intel.com>
 *
 * Based on Xen 3.1 code, Copyright (c) 2004, Intel Corporation.
 *
 * This work is licensed under the terms of the GNU GPL, version 2.  See
 * the COPYING file in the top-level directory.
 */

#include <linux/kvm_host.h>
#include <linux/kvm.h>
#include <linux/mm.h>
#include <linux/highmem.h>
#include <linux/smp.h>
#include <linux/hrtimer.h>
#include <linux/io.h>
#include <linux/export.h>
#include <linux/math64.h>
#include <linux/slab.h>
#include <asm/processor.h>
#include <asm/msr.h>
#include <asm/page.h>
#include <asm/current.h>
#include <asm/apicdef.h>
#include <asm/delay.h>
#include <linux/atomic.h>
#include <linux/jump_label.h>
#include "kvm_cache_regs.h"
#include "irq.h"
#include "trace.h"
#include "x86.h"
#include "cpuid.h"
#include "hyperv.h"

#ifndef CONFIG_X86_64
#define mod_64(x, y) ((x) - (y) * div64_u64(x, y))
#else
#define mod_64(x, y) ((x) % (y))
#endif

#define PRId64 "d"
#define PRIx64 "llx"
#define PRIu64 "u"
#define PRIo64 "o"

/* #define apic_debug(fmt,arg...) printk(KERN_WARNING fmt,##arg) */
#define apic_debug(fmt, arg...)

/* 14 is the version for Xeon and Pentium 8.4.8*/
#define APIC_VERSION			(0x14UL | ((KVM_APIC_LVT_NUM - 1) << 16))
#define LAPIC_MMIO_LENGTH		(1 << 12)
/* followed define is not in apicdef.h */
#define APIC_SHORT_MASK			0xc0000
#define APIC_DEST_NOSHORT		0x0
#define APIC_DEST_MASK			0x800
#define MAX_APIC_VECTOR			256
#define APIC_VECTORS_PER_REG		32

#define APIC_BROADCAST			0xFF
#define X2APIC_BROADCAST		0xFFFFFFFFul

static inline int apic_test_vector(int vec, void *bitmap)
{
	return test_bit(VEC_POS(vec), (bitmap) + REG_POS(vec));
}

bool kvm_apic_pending_eoi(struct kvm_vcpu *vcpu, int vector)
{
	struct kvm_lapic *apic = vcpu->arch.apic;

	return apic_test_vector(vector, apic->regs + APIC_ISR) ||
		apic_test_vector(vector, apic->regs + APIC_IRR);
}

static inline void apic_clear_vector(int vec, void *bitmap)
{
	clear_bit(VEC_POS(vec), (bitmap) + REG_POS(vec));
}

static inline int __apic_test_and_set_vector(int vec, void *bitmap)
{
	return __test_and_set_bit(VEC_POS(vec), (bitmap) + REG_POS(vec));
}

static inline int __apic_test_and_clear_vector(int vec, void *bitmap)
{
	return __test_and_clear_bit(VEC_POS(vec), (bitmap) + REG_POS(vec));
}

struct static_key_deferred apic_hw_disabled __read_mostly;
struct static_key_deferred apic_sw_disabled __read_mostly;

static inline int apic_enabled(struct kvm_lapic *apic)
{
	return kvm_apic_sw_enabled(apic) &&	kvm_apic_hw_enabled(apic);
}

#define LVT_MASK	\
	(APIC_LVT_MASKED | APIC_SEND_PENDING | APIC_VECTOR_MASK)

#define LINT_MASK	\
	(LVT_MASK | APIC_MODE_MASK | APIC_INPUT_POLARITY | \
	 APIC_LVT_REMOTE_IRR | APIC_LVT_LEVEL_TRIGGER)

static inline u8 kvm_xapic_id(struct kvm_lapic *apic)
{
	return kvm_lapic_get_reg(apic, APIC_ID) >> 24;
}

static inline u32 kvm_x2apic_id(struct kvm_lapic *apic)
{
	return apic->vcpu->vcpu_id;
}

static inline bool kvm_apic_map_get_logical_dest(struct kvm_apic_map *map,
		u32 dest_id, struct kvm_lapic ***cluster, u16 *mask) {
	switch (map->mode) {
	case KVM_APIC_MODE_X2APIC: {
		u32 offset = (dest_id >> 16) * 16;
		u32 max_apic_id = map->max_apic_id;

		if (offset <= max_apic_id) {
			u8 cluster_size = min(max_apic_id - offset + 1, 16U);

			*cluster = &map->phys_map[offset];
			*mask = dest_id & (0xffff >> (16 - cluster_size));
		} else {
			*mask = 0;
		}

		return true;
		}
	case KVM_APIC_MODE_XAPIC_FLAT:
		*cluster = map->xapic_flat_map;
		*mask = dest_id & 0xff;
		return true;
	case KVM_APIC_MODE_XAPIC_CLUSTER:
		*cluster = map->xapic_cluster_map[(dest_id >> 4) & 0xf];
		*mask = dest_id & 0xf;
		return true;
	default:
		/* Not optimized. */
		return false;
	}
}

static void kvm_apic_map_free(struct rcu_head *rcu)
{
	struct kvm_apic_map *map = container_of(rcu, struct kvm_apic_map, rcu);

	kvfree(map);
}

static void recalculate_apic_map(struct kvm *kvm)
{
	struct kvm_apic_map *new, *old = NULL;
	struct kvm_vcpu *vcpu;
	int i;
	u32 max_id = 255; /* enough space for any xAPIC ID */

	mutex_lock(&kvm->arch.apic_map_lock);

	kvm_for_each_vcpu(i, vcpu, kvm)
		if (kvm_apic_present(vcpu))
			max_id = max(max_id, kvm_x2apic_id(vcpu->arch.apic));

	new = kvzalloc(sizeof(struct kvm_apic_map) +
	                   sizeof(struct kvm_lapic *) * ((u64)max_id + 1), GFP_KERNEL);

	if (!new)
		goto out;

	new->max_apic_id = max_id;

	kvm_for_each_vcpu(i, vcpu, kvm) {
		struct kvm_lapic *apic = vcpu->arch.apic;
		struct kvm_lapic **cluster;
		u16 mask;
		u32 ldr;
		u8 xapic_id;
		u32 x2apic_id;

		if (!kvm_apic_present(vcpu))
			continue;

		xapic_id = kvm_xapic_id(apic);
		x2apic_id = kvm_x2apic_id(apic);

		/* Hotplug hack: see kvm_apic_match_physical_addr(), ... */
		if ((apic_x2apic_mode(apic) || x2apic_id > 0xff) &&
				x2apic_id <= new->max_apic_id)
			new->phys_map[x2apic_id] = apic;
		/*
		 * ... xAPIC ID of VCPUs with APIC ID > 0xff will wrap-around,
		 * prevent them from masking VCPUs with APIC ID <= 0xff.
		 */
		if (!apic_x2apic_mode(apic) && !new->phys_map[xapic_id])
			new->phys_map[xapic_id] = apic;

		ldr = kvm_lapic_get_reg(apic, APIC_LDR);

		if (apic_x2apic_mode(apic)) {
			new->mode |= KVM_APIC_MODE_X2APIC;
		} else if (ldr) {
			ldr = GET_APIC_LOGICAL_ID(ldr);
			if (kvm_lapic_get_reg(apic, APIC_DFR) == APIC_DFR_FLAT)
				new->mode |= KVM_APIC_MODE_XAPIC_FLAT;
			else
				new->mode |= KVM_APIC_MODE_XAPIC_CLUSTER;
		}

		if (!kvm_apic_map_get_logical_dest(new, ldr, &cluster, &mask))
			continue;

		if (mask)
			cluster[ffs(mask) - 1] = apic;
	}
out:
	old = rcu_dereference_protected(kvm->arch.apic_map,
			lockdep_is_held(&kvm->arch.apic_map_lock));
	rcu_assign_pointer(kvm->arch.apic_map, new);
	mutex_unlock(&kvm->arch.apic_map_lock);

	if (old)
		call_rcu(&old->rcu, kvm_apic_map_free);

	kvm_make_scan_ioapic_request(kvm);
}

static inline void apic_set_spiv(struct kvm_lapic *apic, u32 val)
{
	bool enabled = val & APIC_SPIV_APIC_ENABLED;

	kvm_lapic_set_reg(apic, APIC_SPIV, val);

	if (enabled != apic->sw_enabled) {
		apic->sw_enabled = enabled;
		if (enabled) {
			static_key_slow_dec_deferred(&apic_sw_disabled);
			recalculate_apic_map(apic->vcpu->kvm);
		} else
			static_key_slow_inc(&apic_sw_disabled.key);
	}
}

static inline void kvm_apic_set_xapic_id(struct kvm_lapic *apic, u8 id)
{
	kvm_lapic_set_reg(apic, APIC_ID, id << 24);
	recalculate_apic_map(apic->vcpu->kvm);
}

static inline void kvm_apic_set_ldr(struct kvm_lapic *apic, u32 id)
{
	kvm_lapic_set_reg(apic, APIC_LDR, id);
	recalculate_apic_map(apic->vcpu->kvm);
}

static inline u32 kvm_apic_calc_x2apic_ldr(u32 id)
{
	return ((id >> 4) << 16) | (1 << (id & 0xf));
}

static inline void kvm_apic_set_x2apic_id(struct kvm_lapic *apic, u32 id)
{
	u32 ldr = kvm_apic_calc_x2apic_ldr(id);

	WARN_ON_ONCE(id != apic->vcpu->vcpu_id);

	kvm_lapic_set_reg(apic, APIC_ID, id);
	kvm_lapic_set_reg(apic, APIC_LDR, ldr);
	recalculate_apic_map(apic->vcpu->kvm);
}

static inline int apic_lvt_enabled(struct kvm_lapic *apic, int lvt_type)
{
	return !(kvm_lapic_get_reg(apic, lvt_type) & APIC_LVT_MASKED);
}

static inline int apic_lvt_vector(struct kvm_lapic *apic, int lvt_type)
{
	return kvm_lapic_get_reg(apic, lvt_type) & APIC_VECTOR_MASK;
}

static inline int apic_lvtt_oneshot(struct kvm_lapic *apic)
{
	return apic->lapic_timer.timer_mode == APIC_LVT_TIMER_ONESHOT;
}

static inline int apic_lvtt_period(struct kvm_lapic *apic)
{
	return apic->lapic_timer.timer_mode == APIC_LVT_TIMER_PERIODIC;
}

static inline int apic_lvtt_tscdeadline(struct kvm_lapic *apic)
{
	return apic->lapic_timer.timer_mode == APIC_LVT_TIMER_TSCDEADLINE;
}

static inline int apic_lvt_nmi_mode(u32 lvt_val)
{
	return (lvt_val & (APIC_MODE_MASK | APIC_LVT_MASKED)) == APIC_DM_NMI;
}

void kvm_apic_set_version(struct kvm_vcpu *vcpu)
{
	struct kvm_lapic *apic = vcpu->arch.apic;
	struct kvm_cpuid_entry2 *feat;
	u32 v = APIC_VERSION;

	if (!lapic_in_kernel(vcpu))
		return;

	/*
	 * KVM emulates 82093AA datasheet (with in-kernel IOAPIC implementation)
	 * which doesn't have EOI register; Some buggy OSes (e.g. Windows with
	 * Hyper-V role) disable EOI broadcast in lapic not checking for IOAPIC
	 * version first and level-triggered interrupts never get EOIed in
	 * IOAPIC.
	 */
	feat = kvm_find_cpuid_entry(apic->vcpu, 0x1, 0);
	if (feat && (feat->ecx & (1 << (X86_FEATURE_X2APIC & 31))) &&
	    !ioapic_in_kernel(vcpu->kvm))
		v |= APIC_LVR_DIRECTED_EOI;
	kvm_lapic_set_reg(apic, APIC_LVR, v);
}

static const unsigned int apic_lvt_mask[KVM_APIC_LVT_NUM] = {
	LVT_MASK ,      /* part LVTT mask, timer mode mask added at runtime */
	LVT_MASK | APIC_MODE_MASK,	/* LVTTHMR */
	LVT_MASK | APIC_MODE_MASK,	/* LVTPC */
	LINT_MASK, LINT_MASK,	/* LVT0-1 */
	LVT_MASK		/* LVTERR */
};

static int find_highest_vector(void *bitmap)
{
	int vec;
	u32 *reg;

	for (vec = MAX_APIC_VECTOR - APIC_VECTORS_PER_REG;
	     vec >= 0; vec -= APIC_VECTORS_PER_REG) {
		reg = bitmap + REG_POS(vec);
		if (*reg)
			return __fls(*reg) + vec;
	}

	return -1;
}

static u8 count_vectors(void *bitmap)
{
	int vec;
	u32 *reg;
	u8 count = 0;

	for (vec = 0; vec < MAX_APIC_VECTOR; vec += APIC_VECTORS_PER_REG) {
		reg = bitmap + REG_POS(vec);
		count += hweight32(*reg);
	}

	return count;
}

bool __kvm_apic_update_irr(u32 *pir, void *regs, int *max_irr)
{
	u32 i, vec;
	u32 pir_val, irr_val, prev_irr_val;
	int max_updated_irr;

	max_updated_irr = -1;
	*max_irr = -1;

	for (i = vec = 0; i <= 7; i++, vec += 32) {
		pir_val = READ_ONCE(pir[i]);
		irr_val = *((u32 *)(regs + APIC_IRR + i * 0x10));
		if (pir_val) {
			prev_irr_val = irr_val;
			irr_val |= xchg(&pir[i], 0);
			*((u32 *)(regs + APIC_IRR + i * 0x10)) = irr_val;
			if (prev_irr_val != irr_val) {
				max_updated_irr =
					__fls(irr_val ^ prev_irr_val) + vec;
			}
		}
		if (irr_val)
			*max_irr = __fls(irr_val) + vec;
	}

	return ((max_updated_irr != -1) &&
		(max_updated_irr == *max_irr));
}
EXPORT_SYMBOL_GPL(__kvm_apic_update_irr);

bool kvm_apic_update_irr(struct kvm_vcpu *vcpu, u32 *pir, int *max_irr)
{
	struct kvm_lapic *apic = vcpu->arch.apic;

	return __kvm_apic_update_irr(pir, apic->regs, max_irr);
}
EXPORT_SYMBOL_GPL(kvm_apic_update_irr);

static inline int apic_search_irr(struct kvm_lapic *apic)
{
	return find_highest_vector(apic->regs + APIC_IRR);
}

static inline int apic_find_highest_irr(struct kvm_lapic *apic)
{
	int result;

	/*
	 * Note that irr_pending is just a hint. It will be always
	 * true with virtual interrupt delivery enabled.
	 */
	if (!apic->irr_pending)
		return -1;

	result = apic_search_irr(apic);
	ASSERT(result == -1 || result >= 16);

	return result;
}

static inline void apic_clear_irr(int vec, struct kvm_lapic *apic)
{
	struct kvm_vcpu *vcpu;

	vcpu = apic->vcpu;

	if (unlikely(vcpu->arch.apicv_active)) {
		/* need to update RVI */
		apic_clear_vector(vec, apic->regs + APIC_IRR);
		kvm_x86_ops->hwapic_irr_update(vcpu,
				apic_find_highest_irr(apic));
	} else {
		apic->irr_pending = false;
		apic_clear_vector(vec, apic->regs + APIC_IRR);
		if (apic_search_irr(apic) != -1)
			apic->irr_pending = true;
	}
}

static inline void apic_set_isr(int vec, struct kvm_lapic *apic)
{
	struct kvm_vcpu *vcpu;

	if (__apic_test_and_set_vector(vec, apic->regs + APIC_ISR))
		return;

	vcpu = apic->vcpu;

	/*
	 * With APIC virtualization enabled, all caching is disabled
	 * because the processor can modify ISR under the hood.  Instead
	 * just set SVI.
	 */
	if (unlikely(vcpu->arch.apicv_active))
		kvm_x86_ops->hwapic_isr_update(vcpu, vec);
	else {
		++apic->isr_count;
		BUG_ON(apic->isr_count > MAX_APIC_VECTOR);
		/*
		 * ISR (in service register) bit is set when injecting an interrupt.
		 * The highest vector is injected. Thus the latest bit set matches
		 * the highest bit in ISR.
		 */
		apic->highest_isr_cache = vec;
	}
}

static inline int apic_find_highest_isr(struct kvm_lapic *apic)
{
	int result;

	/*
	 * Note that isr_count is always 1, and highest_isr_cache
	 * is always -1, with APIC virtualization enabled.
	 */
	if (!apic->isr_count)
		return -1;
	if (likely(apic->highest_isr_cache != -1))
		return apic->highest_isr_cache;

	result = find_highest_vector(apic->regs + APIC_ISR);
	ASSERT(result == -1 || result >= 16);

	return result;
}

static inline void apic_clear_isr(int vec, struct kvm_lapic *apic)
{
	struct kvm_vcpu *vcpu;
	if (!__apic_test_and_clear_vector(vec, apic->regs + APIC_ISR))
		return;

	vcpu = apic->vcpu;

	/*
	 * We do get here for APIC virtualization enabled if the guest
	 * uses the Hyper-V APIC enlightenment.  In this case we may need
	 * to trigger a new interrupt delivery by writing the SVI field;
	 * on the other hand isr_count and highest_isr_cache are unused
	 * and must be left alone.
	 */
	if (unlikely(vcpu->arch.apicv_active))
		kvm_x86_ops->hwapic_isr_update(vcpu,
					       apic_find_highest_isr(apic));
	else {
		--apic->isr_count;
		BUG_ON(apic->isr_count < 0);
		apic->highest_isr_cache = -1;
	}
}

int kvm_lapic_find_highest_irr(struct kvm_vcpu *vcpu)
{
	/* This may race with setting of irr in __apic_accept_irq() and
	 * value returned may be wrong, but kvm_vcpu_kick() in __apic_accept_irq
	 * will cause vmexit immediately and the value will be recalculated
	 * on the next vmentry.
	 */
	return apic_find_highest_irr(vcpu->arch.apic);
}
EXPORT_SYMBOL_GPL(kvm_lapic_find_highest_irr);

static int __apic_accept_irq(struct kvm_lapic *apic, int delivery_mode,
			     int vector, int level, int trig_mode,
			     struct dest_map *dest_map);

int kvm_apic_set_irq(struct kvm_vcpu *vcpu, struct kvm_lapic_irq *irq,
		     struct dest_map *dest_map)
{
	struct kvm_lapic *apic = vcpu->arch.apic;

	return __apic_accept_irq(apic, irq->delivery_mode, irq->vector,
			irq->level, irq->trig_mode, dest_map);
}

int kvm_pv_send_ipi(struct kvm *kvm, unsigned long ipi_bitmap_low,
<<<<<<< HEAD
    		    unsigned long ipi_bitmap_high, int min,
=======
		    unsigned long ipi_bitmap_high, u32 min,
>>>>>>> f9885ef8
		    unsigned long icr, int op_64_bit)
{
	int i;
	struct kvm_apic_map *map;
	struct kvm_vcpu *vcpu;
	struct kvm_lapic_irq irq = {0};
	int cluster_size = op_64_bit ? 64 : 32;
	int count = 0;

	irq.vector = icr & APIC_VECTOR_MASK;
	irq.delivery_mode = icr & APIC_MODE_MASK;
	irq.level = (icr & APIC_INT_ASSERT) != 0;
	irq.trig_mode = icr & APIC_INT_LEVELTRIG;

	if (icr & APIC_DEST_MASK)
		return -KVM_EINVAL;
	if (icr & APIC_SHORT_MASK)
		return -KVM_EINVAL;

	rcu_read_lock();
	map = rcu_dereference(kvm->arch.apic_map);

<<<<<<< HEAD
	/* Bits above cluster_size are masked in the caller.  */
	for_each_set_bit(i, &ipi_bitmap_low, BITS_PER_LONG) {
		vcpu = map->phys_map[min + i]->vcpu;
		count += kvm_apic_set_irq(vcpu, &irq, NULL);
	}

	min += cluster_size;
	for_each_set_bit(i, &ipi_bitmap_high, BITS_PER_LONG) {
		vcpu = map->phys_map[min + i]->vcpu;
		count += kvm_apic_set_irq(vcpu, &irq, NULL);
	}

=======
	if (min > map->max_apic_id)
		goto out;
	/* Bits above cluster_size are masked in the caller.  */
	for_each_set_bit(i, &ipi_bitmap_low,
		min((u32)BITS_PER_LONG, (map->max_apic_id - min + 1))) {
		if (map->phys_map[min + i]) {
			vcpu = map->phys_map[min + i]->vcpu;
			count += kvm_apic_set_irq(vcpu, &irq, NULL);
		}
	}

	min += cluster_size;

	if (min > map->max_apic_id)
		goto out;

	for_each_set_bit(i, &ipi_bitmap_high,
		min((u32)BITS_PER_LONG, (map->max_apic_id - min + 1))) {
		if (map->phys_map[min + i]) {
			vcpu = map->phys_map[min + i]->vcpu;
			count += kvm_apic_set_irq(vcpu, &irq, NULL);
		}
	}

out:
>>>>>>> f9885ef8
	rcu_read_unlock();
	return count;
}

static int pv_eoi_put_user(struct kvm_vcpu *vcpu, u8 val)
{

	return kvm_write_guest_cached(vcpu->kvm, &vcpu->arch.pv_eoi.data, &val,
				      sizeof(val));
}

static int pv_eoi_get_user(struct kvm_vcpu *vcpu, u8 *val)
{

	return kvm_read_guest_cached(vcpu->kvm, &vcpu->arch.pv_eoi.data, val,
				      sizeof(*val));
}

static inline bool pv_eoi_enabled(struct kvm_vcpu *vcpu)
{
	return vcpu->arch.pv_eoi.msr_val & KVM_MSR_ENABLED;
}

static bool pv_eoi_get_pending(struct kvm_vcpu *vcpu)
{
	u8 val;
	if (pv_eoi_get_user(vcpu, &val) < 0)
		apic_debug("Can't read EOI MSR value: 0x%llx\n",
			   (unsigned long long)vcpu->arch.pv_eoi.msr_val);
	return val & 0x1;
}

static void pv_eoi_set_pending(struct kvm_vcpu *vcpu)
{
	if (pv_eoi_put_user(vcpu, KVM_PV_EOI_ENABLED) < 0) {
		apic_debug("Can't set EOI MSR value: 0x%llx\n",
			   (unsigned long long)vcpu->arch.pv_eoi.msr_val);
		return;
	}
	__set_bit(KVM_APIC_PV_EOI_PENDING, &vcpu->arch.apic_attention);
}

static void pv_eoi_clr_pending(struct kvm_vcpu *vcpu)
{
	if (pv_eoi_put_user(vcpu, KVM_PV_EOI_DISABLED) < 0) {
		apic_debug("Can't clear EOI MSR value: 0x%llx\n",
			   (unsigned long long)vcpu->arch.pv_eoi.msr_val);
		return;
	}
	__clear_bit(KVM_APIC_PV_EOI_PENDING, &vcpu->arch.apic_attention);
}

static int apic_has_interrupt_for_ppr(struct kvm_lapic *apic, u32 ppr)
{
	int highest_irr;
	if (apic->vcpu->arch.apicv_active)
		highest_irr = kvm_x86_ops->sync_pir_to_irr(apic->vcpu);
	else
		highest_irr = apic_find_highest_irr(apic);
	if (highest_irr == -1 || (highest_irr & 0xF0) <= ppr)
		return -1;
	return highest_irr;
}

static bool __apic_update_ppr(struct kvm_lapic *apic, u32 *new_ppr)
{
	u32 tpr, isrv, ppr, old_ppr;
	int isr;

	old_ppr = kvm_lapic_get_reg(apic, APIC_PROCPRI);
	tpr = kvm_lapic_get_reg(apic, APIC_TASKPRI);
	isr = apic_find_highest_isr(apic);
	isrv = (isr != -1) ? isr : 0;

	if ((tpr & 0xf0) >= (isrv & 0xf0))
		ppr = tpr & 0xff;
	else
		ppr = isrv & 0xf0;

	apic_debug("vlapic %p, ppr 0x%x, isr 0x%x, isrv 0x%x",
		   apic, ppr, isr, isrv);

	*new_ppr = ppr;
	if (old_ppr != ppr)
		kvm_lapic_set_reg(apic, APIC_PROCPRI, ppr);

	return ppr < old_ppr;
}

static void apic_update_ppr(struct kvm_lapic *apic)
{
	u32 ppr;

	if (__apic_update_ppr(apic, &ppr) &&
	    apic_has_interrupt_for_ppr(apic, ppr) != -1)
		kvm_make_request(KVM_REQ_EVENT, apic->vcpu);
}

void kvm_apic_update_ppr(struct kvm_vcpu *vcpu)
{
	apic_update_ppr(vcpu->arch.apic);
}
EXPORT_SYMBOL_GPL(kvm_apic_update_ppr);

static void apic_set_tpr(struct kvm_lapic *apic, u32 tpr)
{
	kvm_lapic_set_reg(apic, APIC_TASKPRI, tpr);
	apic_update_ppr(apic);
}

static bool kvm_apic_broadcast(struct kvm_lapic *apic, u32 mda)
{
	return mda == (apic_x2apic_mode(apic) ?
			X2APIC_BROADCAST : APIC_BROADCAST);
}

static bool kvm_apic_match_physical_addr(struct kvm_lapic *apic, u32 mda)
{
	if (kvm_apic_broadcast(apic, mda))
		return true;

	if (apic_x2apic_mode(apic))
		return mda == kvm_x2apic_id(apic);

	/*
	 * Hotplug hack: Make LAPIC in xAPIC mode also accept interrupts as if
	 * it were in x2APIC mode.  Hotplugged VCPUs start in xAPIC mode and
	 * this allows unique addressing of VCPUs with APIC ID over 0xff.
	 * The 0xff condition is needed because writeable xAPIC ID.
	 */
	if (kvm_x2apic_id(apic) > 0xff && mda == kvm_x2apic_id(apic))
		return true;

	return mda == kvm_xapic_id(apic);
}

static bool kvm_apic_match_logical_addr(struct kvm_lapic *apic, u32 mda)
{
	u32 logical_id;

	if (kvm_apic_broadcast(apic, mda))
		return true;

	logical_id = kvm_lapic_get_reg(apic, APIC_LDR);

	if (apic_x2apic_mode(apic))
		return ((logical_id >> 16) == (mda >> 16))
		       && (logical_id & mda & 0xffff) != 0;

	logical_id = GET_APIC_LOGICAL_ID(logical_id);

	switch (kvm_lapic_get_reg(apic, APIC_DFR)) {
	case APIC_DFR_FLAT:
		return (logical_id & mda) != 0;
	case APIC_DFR_CLUSTER:
		return ((logical_id >> 4) == (mda >> 4))
		       && (logical_id & mda & 0xf) != 0;
	default:
		apic_debug("Bad DFR vcpu %d: %08x\n",
			   apic->vcpu->vcpu_id, kvm_lapic_get_reg(apic, APIC_DFR));
		return false;
	}
}

/* The KVM local APIC implementation has two quirks:
 *
 *  - Real hardware delivers interrupts destined to x2APIC ID > 0xff to LAPICs
 *    in xAPIC mode if the "destination & 0xff" matches its xAPIC ID.
 *    KVM doesn't do that aliasing.
 *
 *  - in-kernel IOAPIC messages have to be delivered directly to
 *    x2APIC, because the kernel does not support interrupt remapping.
 *    In order to support broadcast without interrupt remapping, x2APIC
 *    rewrites the destination of non-IPI messages from APIC_BROADCAST
 *    to X2APIC_BROADCAST.
 *
 * The broadcast quirk can be disabled with KVM_CAP_X2APIC_API.  This is
 * important when userspace wants to use x2APIC-format MSIs, because
 * APIC_BROADCAST (0xff) is a legal route for "cluster 0, CPUs 0-7".
 */
static u32 kvm_apic_mda(struct kvm_vcpu *vcpu, unsigned int dest_id,
		struct kvm_lapic *source, struct kvm_lapic *target)
{
	bool ipi = source != NULL;

	if (!vcpu->kvm->arch.x2apic_broadcast_quirk_disabled &&
	    !ipi && dest_id == APIC_BROADCAST && apic_x2apic_mode(target))
		return X2APIC_BROADCAST;

	return dest_id;
}

bool kvm_apic_match_dest(struct kvm_vcpu *vcpu, struct kvm_lapic *source,
			   int short_hand, unsigned int dest, int dest_mode)
{
	struct kvm_lapic *target = vcpu->arch.apic;
	u32 mda = kvm_apic_mda(vcpu, dest, source, target);

	apic_debug("target %p, source %p, dest 0x%x, "
		   "dest_mode 0x%x, short_hand 0x%x\n",
		   target, source, dest, dest_mode, short_hand);

	ASSERT(target);
	switch (short_hand) {
	case APIC_DEST_NOSHORT:
		if (dest_mode == APIC_DEST_PHYSICAL)
			return kvm_apic_match_physical_addr(target, mda);
		else
			return kvm_apic_match_logical_addr(target, mda);
	case APIC_DEST_SELF:
		return target == source;
	case APIC_DEST_ALLINC:
		return true;
	case APIC_DEST_ALLBUT:
		return target != source;
	default:
		apic_debug("kvm: apic: Bad dest shorthand value %x\n",
			   short_hand);
		return false;
	}
}
EXPORT_SYMBOL_GPL(kvm_apic_match_dest);

int kvm_vector_to_index(u32 vector, u32 dest_vcpus,
		       const unsigned long *bitmap, u32 bitmap_size)
{
	u32 mod;
	int i, idx = -1;

	mod = vector % dest_vcpus;

	for (i = 0; i <= mod; i++) {
		idx = find_next_bit(bitmap, bitmap_size, idx + 1);
		BUG_ON(idx == bitmap_size);
	}

	return idx;
}

static void kvm_apic_disabled_lapic_found(struct kvm *kvm)
{
	if (!kvm->arch.disabled_lapic_found) {
		kvm->arch.disabled_lapic_found = true;
		printk(KERN_INFO
		       "Disabled LAPIC found during irq injection\n");
	}
}

static bool kvm_apic_is_broadcast_dest(struct kvm *kvm, struct kvm_lapic **src,
		struct kvm_lapic_irq *irq, struct kvm_apic_map *map)
{
	if (kvm->arch.x2apic_broadcast_quirk_disabled) {
		if ((irq->dest_id == APIC_BROADCAST &&
				map->mode != KVM_APIC_MODE_X2APIC))
			return true;
		if (irq->dest_id == X2APIC_BROADCAST)
			return true;
	} else {
		bool x2apic_ipi = src && *src && apic_x2apic_mode(*src);
		if (irq->dest_id == (x2apic_ipi ?
		                     X2APIC_BROADCAST : APIC_BROADCAST))
			return true;
	}

	return false;
}

/* Return true if the interrupt can be handled by using *bitmap as index mask
 * for valid destinations in *dst array.
 * Return false if kvm_apic_map_get_dest_lapic did nothing useful.
 * Note: we may have zero kvm_lapic destinations when we return true, which
 * means that the interrupt should be dropped.  In this case, *bitmap would be
 * zero and *dst undefined.
 */
static inline bool kvm_apic_map_get_dest_lapic(struct kvm *kvm,
		struct kvm_lapic **src, struct kvm_lapic_irq *irq,
		struct kvm_apic_map *map, struct kvm_lapic ***dst,
		unsigned long *bitmap)
{
	int i, lowest;

	if (irq->shorthand == APIC_DEST_SELF && src) {
		*dst = src;
		*bitmap = 1;
		return true;
	} else if (irq->shorthand)
		return false;

	if (!map || kvm_apic_is_broadcast_dest(kvm, src, irq, map))
		return false;

	if (irq->dest_mode == APIC_DEST_PHYSICAL) {
		if (irq->dest_id > map->max_apic_id) {
			*bitmap = 0;
		} else {
			*dst = &map->phys_map[irq->dest_id];
			*bitmap = 1;
		}
		return true;
	}

	*bitmap = 0;
	if (!kvm_apic_map_get_logical_dest(map, irq->dest_id, dst,
				(u16 *)bitmap))
		return false;

	if (!kvm_lowest_prio_delivery(irq))
		return true;

	if (!kvm_vector_hashing_enabled()) {
		lowest = -1;
		for_each_set_bit(i, bitmap, 16) {
			if (!(*dst)[i])
				continue;
			if (lowest < 0)
				lowest = i;
			else if (kvm_apic_compare_prio((*dst)[i]->vcpu,
						(*dst)[lowest]->vcpu) < 0)
				lowest = i;
		}
	} else {
		if (!*bitmap)
			return true;

		lowest = kvm_vector_to_index(irq->vector, hweight16(*bitmap),
				bitmap, 16);

		if (!(*dst)[lowest]) {
			kvm_apic_disabled_lapic_found(kvm);
			*bitmap = 0;
			return true;
		}
	}

	*bitmap = (lowest >= 0) ? 1 << lowest : 0;

	return true;
}

bool kvm_irq_delivery_to_apic_fast(struct kvm *kvm, struct kvm_lapic *src,
		struct kvm_lapic_irq *irq, int *r, struct dest_map *dest_map)
{
	struct kvm_apic_map *map;
	unsigned long bitmap;
	struct kvm_lapic **dst = NULL;
	int i;
	bool ret;

	*r = -1;

	if (irq->shorthand == APIC_DEST_SELF) {
		*r = kvm_apic_set_irq(src->vcpu, irq, dest_map);
		return true;
	}

	rcu_read_lock();
	map = rcu_dereference(kvm->arch.apic_map);

	ret = kvm_apic_map_get_dest_lapic(kvm, &src, irq, map, &dst, &bitmap);
	if (ret)
		for_each_set_bit(i, &bitmap, 16) {
			if (!dst[i])
				continue;
			if (*r < 0)
				*r = 0;
			*r += kvm_apic_set_irq(dst[i]->vcpu, irq, dest_map);
		}

	rcu_read_unlock();
	return ret;
}

/*
 * This routine tries to handler interrupts in posted mode, here is how
 * it deals with different cases:
 * - For single-destination interrupts, handle it in posted mode
 * - Else if vector hashing is enabled and it is a lowest-priority
 *   interrupt, handle it in posted mode and use the following mechanism
 *   to find the destinaiton vCPU.
 *	1. For lowest-priority interrupts, store all the possible
 *	   destination vCPUs in an array.
 *	2. Use "guest vector % max number of destination vCPUs" to find
 *	   the right destination vCPU in the array for the lowest-priority
 *	   interrupt.
 * - Otherwise, use remapped mode to inject the interrupt.
 */
bool kvm_intr_is_single_vcpu_fast(struct kvm *kvm, struct kvm_lapic_irq *irq,
			struct kvm_vcpu **dest_vcpu)
{
	struct kvm_apic_map *map;
	unsigned long bitmap;
	struct kvm_lapic **dst = NULL;
	bool ret = false;

	if (irq->shorthand)
		return false;

	rcu_read_lock();
	map = rcu_dereference(kvm->arch.apic_map);

	if (kvm_apic_map_get_dest_lapic(kvm, NULL, irq, map, &dst, &bitmap) &&
			hweight16(bitmap) == 1) {
		unsigned long i = find_first_bit(&bitmap, 16);

		if (dst[i]) {
			*dest_vcpu = dst[i]->vcpu;
			ret = true;
		}
	}

	rcu_read_unlock();
	return ret;
}

/*
 * Add a pending IRQ into lapic.
 * Return 1 if successfully added and 0 if discarded.
 */
static int __apic_accept_irq(struct kvm_lapic *apic, int delivery_mode,
			     int vector, int level, int trig_mode,
			     struct dest_map *dest_map)
{
	int result = 0;
	struct kvm_vcpu *vcpu = apic->vcpu;

	trace_kvm_apic_accept_irq(vcpu->vcpu_id, delivery_mode,
				  trig_mode, vector);
	switch (delivery_mode) {
	case APIC_DM_LOWEST:
		vcpu->arch.apic_arb_prio++;
	case APIC_DM_FIXED:
		if (unlikely(trig_mode && !level))
			break;

		/* FIXME add logic for vcpu on reset */
		if (unlikely(!apic_enabled(apic)))
			break;

		result = 1;

		if (dest_map) {
			__set_bit(vcpu->vcpu_id, dest_map->map);
			dest_map->vectors[vcpu->vcpu_id] = vector;
		}

		if (apic_test_vector(vector, apic->regs + APIC_TMR) != !!trig_mode) {
			if (trig_mode)
				kvm_lapic_set_vector(vector, apic->regs + APIC_TMR);
			else
				apic_clear_vector(vector, apic->regs + APIC_TMR);
		}

		if (vcpu->arch.apicv_active)
			kvm_x86_ops->deliver_posted_interrupt(vcpu, vector);
		else {
			kvm_lapic_set_irr(vector, apic);

			kvm_make_request(KVM_REQ_EVENT, vcpu);
			kvm_vcpu_kick(vcpu);
		}
		break;

	case APIC_DM_REMRD:
		result = 1;
		vcpu->arch.pv.pv_unhalted = 1;
		kvm_make_request(KVM_REQ_EVENT, vcpu);
		kvm_vcpu_kick(vcpu);
		break;

	case APIC_DM_SMI:
		result = 1;
		kvm_make_request(KVM_REQ_SMI, vcpu);
		kvm_vcpu_kick(vcpu);
		break;

	case APIC_DM_NMI:
		result = 1;
		kvm_inject_nmi(vcpu);
		kvm_vcpu_kick(vcpu);
		break;

	case APIC_DM_INIT:
		if (!trig_mode || level) {
			result = 1;
			/* assumes that there are only KVM_APIC_INIT/SIPI */
			apic->pending_events = (1UL << KVM_APIC_INIT);
			/* make sure pending_events is visible before sending
			 * the request */
			smp_wmb();
			kvm_make_request(KVM_REQ_EVENT, vcpu);
			kvm_vcpu_kick(vcpu);
		} else {
			apic_debug("Ignoring de-assert INIT to vcpu %d\n",
				   vcpu->vcpu_id);
		}
		break;

	case APIC_DM_STARTUP:
		apic_debug("SIPI to vcpu %d vector 0x%02x\n",
			   vcpu->vcpu_id, vector);
		result = 1;
		apic->sipi_vector = vector;
		/* make sure sipi_vector is visible for the receiver */
		smp_wmb();
		set_bit(KVM_APIC_SIPI, &apic->pending_events);
		kvm_make_request(KVM_REQ_EVENT, vcpu);
		kvm_vcpu_kick(vcpu);
		break;

	case APIC_DM_EXTINT:
		/*
		 * Should only be called by kvm_apic_local_deliver() with LVT0,
		 * before NMI watchdog was enabled. Already handled by
		 * kvm_apic_accept_pic_intr().
		 */
		break;

	default:
		printk(KERN_ERR "TODO: unsupported delivery mode %x\n",
		       delivery_mode);
		break;
	}
	return result;
}

int kvm_apic_compare_prio(struct kvm_vcpu *vcpu1, struct kvm_vcpu *vcpu2)
{
	return vcpu1->arch.apic_arb_prio - vcpu2->arch.apic_arb_prio;
}

static bool kvm_ioapic_handles_vector(struct kvm_lapic *apic, int vector)
{
	return test_bit(vector, apic->vcpu->arch.ioapic_handled_vectors);
}

static void kvm_ioapic_send_eoi(struct kvm_lapic *apic, int vector)
{
	int trigger_mode;

	/* Eoi the ioapic only if the ioapic doesn't own the vector. */
	if (!kvm_ioapic_handles_vector(apic, vector))
		return;

	/* Request a KVM exit to inform the userspace IOAPIC. */
	if (irqchip_split(apic->vcpu->kvm)) {
		apic->vcpu->arch.pending_ioapic_eoi = vector;
		kvm_make_request(KVM_REQ_IOAPIC_EOI_EXIT, apic->vcpu);
		return;
	}

	if (apic_test_vector(vector, apic->regs + APIC_TMR))
		trigger_mode = IOAPIC_LEVEL_TRIG;
	else
		trigger_mode = IOAPIC_EDGE_TRIG;

	kvm_ioapic_update_eoi(apic->vcpu, vector, trigger_mode);
}

static int apic_set_eoi(struct kvm_lapic *apic)
{
	int vector = apic_find_highest_isr(apic);

	trace_kvm_eoi(apic, vector);

	/*
	 * Not every write EOI will has corresponding ISR,
	 * one example is when Kernel check timer on setup_IO_APIC
	 */
	if (vector == -1)
		return vector;

	apic_clear_isr(vector, apic);
	apic_update_ppr(apic);

	if (test_bit(vector, vcpu_to_synic(apic->vcpu)->vec_bitmap))
		kvm_hv_synic_send_eoi(apic->vcpu, vector);

	kvm_ioapic_send_eoi(apic, vector);
	kvm_make_request(KVM_REQ_EVENT, apic->vcpu);
	return vector;
}

/*
 * this interface assumes a trap-like exit, which has already finished
 * desired side effect including vISR and vPPR update.
 */
void kvm_apic_set_eoi_accelerated(struct kvm_vcpu *vcpu, int vector)
{
	struct kvm_lapic *apic = vcpu->arch.apic;

	trace_kvm_eoi(apic, vector);

	kvm_ioapic_send_eoi(apic, vector);
	kvm_make_request(KVM_REQ_EVENT, apic->vcpu);
}
EXPORT_SYMBOL_GPL(kvm_apic_set_eoi_accelerated);

static void apic_send_ipi(struct kvm_lapic *apic)
{
	u32 icr_low = kvm_lapic_get_reg(apic, APIC_ICR);
	u32 icr_high = kvm_lapic_get_reg(apic, APIC_ICR2);
	struct kvm_lapic_irq irq;

	irq.vector = icr_low & APIC_VECTOR_MASK;
	irq.delivery_mode = icr_low & APIC_MODE_MASK;
	irq.dest_mode = icr_low & APIC_DEST_MASK;
	irq.level = (icr_low & APIC_INT_ASSERT) != 0;
	irq.trig_mode = icr_low & APIC_INT_LEVELTRIG;
	irq.shorthand = icr_low & APIC_SHORT_MASK;
	irq.msi_redir_hint = false;
	if (apic_x2apic_mode(apic))
		irq.dest_id = icr_high;
	else
		irq.dest_id = GET_APIC_DEST_FIELD(icr_high);

	trace_kvm_apic_ipi(icr_low, irq.dest_id);

	apic_debug("icr_high 0x%x, icr_low 0x%x, "
		   "short_hand 0x%x, dest 0x%x, trig_mode 0x%x, level 0x%x, "
		   "dest_mode 0x%x, delivery_mode 0x%x, vector 0x%x, "
		   "msi_redir_hint 0x%x\n",
		   icr_high, icr_low, irq.shorthand, irq.dest_id,
		   irq.trig_mode, irq.level, irq.dest_mode, irq.delivery_mode,
		   irq.vector, irq.msi_redir_hint);

	kvm_irq_delivery_to_apic(apic->vcpu->kvm, apic, &irq, NULL);
}

static u32 apic_get_tmcct(struct kvm_lapic *apic)
{
	ktime_t remaining, now;
	s64 ns;
	u32 tmcct;

	ASSERT(apic != NULL);

	/* if initial count is 0, current count should also be 0 */
	if (kvm_lapic_get_reg(apic, APIC_TMICT) == 0 ||
		apic->lapic_timer.period == 0)
		return 0;

	now = ktime_get();
	remaining = ktime_sub(apic->lapic_timer.target_expiration, now);
	if (ktime_to_ns(remaining) < 0)
		remaining = 0;

	ns = mod_64(ktime_to_ns(remaining), apic->lapic_timer.period);
	tmcct = div64_u64(ns,
			 (APIC_BUS_CYCLE_NS * apic->divide_count));

	return tmcct;
}

static void __report_tpr_access(struct kvm_lapic *apic, bool write)
{
	struct kvm_vcpu *vcpu = apic->vcpu;
	struct kvm_run *run = vcpu->run;

	kvm_make_request(KVM_REQ_REPORT_TPR_ACCESS, vcpu);
	run->tpr_access.rip = kvm_rip_read(vcpu);
	run->tpr_access.is_write = write;
}

static inline void report_tpr_access(struct kvm_lapic *apic, bool write)
{
	if (apic->vcpu->arch.tpr_access_reporting)
		__report_tpr_access(apic, write);
}

static u32 __apic_read(struct kvm_lapic *apic, unsigned int offset)
{
	u32 val = 0;

	if (offset >= LAPIC_MMIO_LENGTH)
		return 0;

	switch (offset) {
	case APIC_ARBPRI:
		apic_debug("Access APIC ARBPRI register which is for P6\n");
		break;

	case APIC_TMCCT:	/* Timer CCR */
		if (apic_lvtt_tscdeadline(apic))
			return 0;

		val = apic_get_tmcct(apic);
		break;
	case APIC_PROCPRI:
		apic_update_ppr(apic);
		val = kvm_lapic_get_reg(apic, offset);
		break;
	case APIC_TASKPRI:
		report_tpr_access(apic, false);
		/* fall thru */
	default:
		val = kvm_lapic_get_reg(apic, offset);
		break;
	}

	return val;
}

static inline struct kvm_lapic *to_lapic(struct kvm_io_device *dev)
{
	return container_of(dev, struct kvm_lapic, dev);
}

int kvm_lapic_reg_read(struct kvm_lapic *apic, u32 offset, int len,
		void *data)
{
	unsigned char alignment = offset & 0xf;
	u32 result;
	/* this bitmask has a bit cleared for each reserved register */
	static const u64 rmask = 0x43ff01ffffffe70cULL;

	if ((alignment + len) > 4) {
		apic_debug("KVM_APIC_READ: alignment error %x %d\n",
			   offset, len);
		return 1;
	}

	if (offset > 0x3f0 || !(rmask & (1ULL << (offset >> 4)))) {
		apic_debug("KVM_APIC_READ: read reserved register %x\n",
			   offset);
		return 1;
	}

	result = __apic_read(apic, offset & ~0xf);

	trace_kvm_apic_read(offset, result);

	switch (len) {
	case 1:
	case 2:
	case 4:
		memcpy(data, (char *)&result + alignment, len);
		break;
	default:
		printk(KERN_ERR "Local APIC read with len = %x, "
		       "should be 1,2, or 4 instead\n", len);
		break;
	}
	return 0;
}
EXPORT_SYMBOL_GPL(kvm_lapic_reg_read);

static int apic_mmio_in_range(struct kvm_lapic *apic, gpa_t addr)
{
	return addr >= apic->base_address &&
		addr < apic->base_address + LAPIC_MMIO_LENGTH;
}

static int apic_mmio_read(struct kvm_vcpu *vcpu, struct kvm_io_device *this,
			   gpa_t address, int len, void *data)
{
	struct kvm_lapic *apic = to_lapic(this);
	u32 offset = address - apic->base_address;

	if (!apic_mmio_in_range(apic, address))
		return -EOPNOTSUPP;

	if (!kvm_apic_hw_enabled(apic) || apic_x2apic_mode(apic)) {
		if (!kvm_check_has_quirk(vcpu->kvm,
					 KVM_X86_QUIRK_LAPIC_MMIO_HOLE))
			return -EOPNOTSUPP;

		memset(data, 0xff, len);
		return 0;
	}

	kvm_lapic_reg_read(apic, offset, len, data);

	return 0;
}

static void update_divide_count(struct kvm_lapic *apic)
{
	u32 tmp1, tmp2, tdcr;

	tdcr = kvm_lapic_get_reg(apic, APIC_TDCR);
	tmp1 = tdcr & 0xf;
	tmp2 = ((tmp1 & 0x3) | ((tmp1 & 0x8) >> 1)) + 1;
	apic->divide_count = 0x1 << (tmp2 & 0x7);

	apic_debug("timer divide count is 0x%x\n",
				   apic->divide_count);
}

static void limit_periodic_timer_frequency(struct kvm_lapic *apic)
{
	/*
	 * Do not allow the guest to program periodic timers with small
	 * interval, since the hrtimers are not throttled by the host
	 * scheduler.
	 */
	if (apic_lvtt_period(apic) && apic->lapic_timer.period) {
		s64 min_period = min_timer_period_us * 1000LL;

		if (apic->lapic_timer.period < min_period) {
			pr_info_ratelimited(
			    "kvm: vcpu %i: requested %lld ns "
			    "lapic timer period limited to %lld ns\n",
			    apic->vcpu->vcpu_id,
			    apic->lapic_timer.period, min_period);
			apic->lapic_timer.period = min_period;
		}
	}
}

static void apic_update_lvtt(struct kvm_lapic *apic)
{
	u32 timer_mode = kvm_lapic_get_reg(apic, APIC_LVTT) &
			apic->lapic_timer.timer_mode_mask;

	if (apic->lapic_timer.timer_mode != timer_mode) {
		if (apic_lvtt_tscdeadline(apic) != (timer_mode ==
				APIC_LVT_TIMER_TSCDEADLINE)) {
			hrtimer_cancel(&apic->lapic_timer.timer);
			kvm_lapic_set_reg(apic, APIC_TMICT, 0);
			apic->lapic_timer.period = 0;
			apic->lapic_timer.tscdeadline = 0;
		}
		apic->lapic_timer.timer_mode = timer_mode;
		limit_periodic_timer_frequency(apic);
	}
}

static void apic_timer_expired(struct kvm_lapic *apic)
{
	struct kvm_vcpu *vcpu = apic->vcpu;
	struct swait_queue_head *q = &vcpu->wq;
	struct kvm_timer *ktimer = &apic->lapic_timer;

	if (atomic_read(&apic->lapic_timer.pending))
		return;

	atomic_inc(&apic->lapic_timer.pending);
	kvm_set_pending_timer(vcpu);

	/*
	 * For x86, the atomic_inc() is serialized, thus
	 * using swait_active() is safe.
	 */
	if (swait_active(q))
		swake_up_one(q);

	if (apic_lvtt_tscdeadline(apic))
		ktimer->expired_tscdeadline = ktimer->tscdeadline;
}

/*
 * On APICv, this test will cause a busy wait
 * during a higher-priority task.
 */

static bool lapic_timer_int_injected(struct kvm_vcpu *vcpu)
{
	struct kvm_lapic *apic = vcpu->arch.apic;
	u32 reg = kvm_lapic_get_reg(apic, APIC_LVTT);

	if (kvm_apic_hw_enabled(apic)) {
		int vec = reg & APIC_VECTOR_MASK;
		void *bitmap = apic->regs + APIC_ISR;

		if (vcpu->arch.apicv_active)
			bitmap = apic->regs + APIC_IRR;

		if (apic_test_vector(vec, bitmap))
			return true;
	}
	return false;
}

void wait_lapic_expire(struct kvm_vcpu *vcpu)
{
	struct kvm_lapic *apic = vcpu->arch.apic;
	u64 guest_tsc, tsc_deadline;

	if (!lapic_in_kernel(vcpu))
		return;

	if (apic->lapic_timer.expired_tscdeadline == 0)
		return;

	if (!lapic_timer_int_injected(vcpu))
		return;

	tsc_deadline = apic->lapic_timer.expired_tscdeadline;
	apic->lapic_timer.expired_tscdeadline = 0;
	guest_tsc = kvm_read_l1_tsc(vcpu, rdtsc());
	trace_kvm_wait_lapic_expire(vcpu->vcpu_id, guest_tsc - tsc_deadline);

	/* __delay is delay_tsc whenever the hardware has TSC, thus always.  */
	if (guest_tsc < tsc_deadline)
		__delay(min(tsc_deadline - guest_tsc,
			nsec_to_cycles(vcpu, lapic_timer_advance_ns)));
}

static void start_sw_tscdeadline(struct kvm_lapic *apic)
{
	u64 guest_tsc, tscdeadline = apic->lapic_timer.tscdeadline;
	u64 ns = 0;
	ktime_t expire;
	struct kvm_vcpu *vcpu = apic->vcpu;
	unsigned long this_tsc_khz = vcpu->arch.virtual_tsc_khz;
	unsigned long flags;
	ktime_t now;

	if (unlikely(!tscdeadline || !this_tsc_khz))
		return;

	local_irq_save(flags);

	now = ktime_get();
	guest_tsc = kvm_read_l1_tsc(vcpu, rdtsc());
	if (likely(tscdeadline > guest_tsc)) {
		ns = (tscdeadline - guest_tsc) * 1000000ULL;
		do_div(ns, this_tsc_khz);
		expire = ktime_add_ns(now, ns);
		expire = ktime_sub_ns(expire, lapic_timer_advance_ns);
		hrtimer_start(&apic->lapic_timer.timer,
				expire, HRTIMER_MODE_ABS_PINNED);
	} else
		apic_timer_expired(apic);

	local_irq_restore(flags);
}

static void update_target_expiration(struct kvm_lapic *apic, uint32_t old_divisor)
{
	ktime_t now, remaining;
	u64 ns_remaining_old, ns_remaining_new;

	apic->lapic_timer.period = (u64)kvm_lapic_get_reg(apic, APIC_TMICT)
		* APIC_BUS_CYCLE_NS * apic->divide_count;
	limit_periodic_timer_frequency(apic);

	now = ktime_get();
	remaining = ktime_sub(apic->lapic_timer.target_expiration, now);
	if (ktime_to_ns(remaining) < 0)
		remaining = 0;

	ns_remaining_old = ktime_to_ns(remaining);
	ns_remaining_new = mul_u64_u32_div(ns_remaining_old,
	                                   apic->divide_count, old_divisor);

	apic->lapic_timer.tscdeadline +=
		nsec_to_cycles(apic->vcpu, ns_remaining_new) -
		nsec_to_cycles(apic->vcpu, ns_remaining_old);
	apic->lapic_timer.target_expiration = ktime_add_ns(now, ns_remaining_new);
}

static bool set_target_expiration(struct kvm_lapic *apic)
{
	ktime_t now;
	u64 tscl = rdtsc();

	now = ktime_get();
	apic->lapic_timer.period = (u64)kvm_lapic_get_reg(apic, APIC_TMICT)
		* APIC_BUS_CYCLE_NS * apic->divide_count;

	if (!apic->lapic_timer.period) {
		apic->lapic_timer.tscdeadline = 0;
		return false;
	}

	limit_periodic_timer_frequency(apic);

	apic_debug("%s: bus cycle is %" PRId64 "ns, now 0x%016"
		   PRIx64 ", "
		   "timer initial count 0x%x, period %lldns, "
		   "expire @ 0x%016" PRIx64 ".\n", __func__,
		   APIC_BUS_CYCLE_NS, ktime_to_ns(now),
		   kvm_lapic_get_reg(apic, APIC_TMICT),
		   apic->lapic_timer.period,
		   ktime_to_ns(ktime_add_ns(now,
				apic->lapic_timer.period)));

	apic->lapic_timer.tscdeadline = kvm_read_l1_tsc(apic->vcpu, tscl) +
		nsec_to_cycles(apic->vcpu, apic->lapic_timer.period);
	apic->lapic_timer.target_expiration = ktime_add_ns(now, apic->lapic_timer.period);

	return true;
}

static void advance_periodic_target_expiration(struct kvm_lapic *apic)
{
	ktime_t now = ktime_get();
	u64 tscl = rdtsc();
	ktime_t delta;

	/*
	 * Synchronize both deadlines to the same time source or
	 * differences in the periods (caused by differences in the
	 * underlying clocks or numerical approximation errors) will
	 * cause the two to drift apart over time as the errors
	 * accumulate.
	 */
	apic->lapic_timer.target_expiration =
		ktime_add_ns(apic->lapic_timer.target_expiration,
				apic->lapic_timer.period);
	delta = ktime_sub(apic->lapic_timer.target_expiration, now);
	apic->lapic_timer.tscdeadline = kvm_read_l1_tsc(apic->vcpu, tscl) +
		nsec_to_cycles(apic->vcpu, delta);
}

static void start_sw_period(struct kvm_lapic *apic)
{
	if (!apic->lapic_timer.period)
		return;

	if (ktime_after(ktime_get(),
			apic->lapic_timer.target_expiration)) {
		apic_timer_expired(apic);

		if (apic_lvtt_oneshot(apic))
			return;

		advance_periodic_target_expiration(apic);
	}

	hrtimer_start(&apic->lapic_timer.timer,
		apic->lapic_timer.target_expiration,
		HRTIMER_MODE_ABS_PINNED);
}

bool kvm_lapic_hv_timer_in_use(struct kvm_vcpu *vcpu)
{
	if (!lapic_in_kernel(vcpu))
		return false;

	return vcpu->arch.apic->lapic_timer.hv_timer_in_use;
}
EXPORT_SYMBOL_GPL(kvm_lapic_hv_timer_in_use);

static void cancel_hv_timer(struct kvm_lapic *apic)
{
	WARN_ON(preemptible());
	WARN_ON(!apic->lapic_timer.hv_timer_in_use);
	kvm_x86_ops->cancel_hv_timer(apic->vcpu);
	apic->lapic_timer.hv_timer_in_use = false;
}

static bool start_hv_timer(struct kvm_lapic *apic)
{
	struct kvm_timer *ktimer = &apic->lapic_timer;
	int r;

	WARN_ON(preemptible());
	if (!kvm_x86_ops->set_hv_timer)
		return false;

	if (!apic_lvtt_period(apic) && atomic_read(&ktimer->pending))
		return false;

	if (!ktimer->tscdeadline)
		return false;

	r = kvm_x86_ops->set_hv_timer(apic->vcpu, ktimer->tscdeadline);
	if (r < 0)
		return false;

	ktimer->hv_timer_in_use = true;
	hrtimer_cancel(&ktimer->timer);

	/*
	 * Also recheck ktimer->pending, in case the sw timer triggered in
	 * the window.  For periodic timer, leave the hv timer running for
	 * simplicity, and the deadline will be recomputed on the next vmexit.
	 */
	if (!apic_lvtt_period(apic) && (r || atomic_read(&ktimer->pending))) {
		if (r)
			apic_timer_expired(apic);
		return false;
	}

	trace_kvm_hv_timer_state(apic->vcpu->vcpu_id, true);
	return true;
}

static void start_sw_timer(struct kvm_lapic *apic)
{
	struct kvm_timer *ktimer = &apic->lapic_timer;

	WARN_ON(preemptible());
	if (apic->lapic_timer.hv_timer_in_use)
		cancel_hv_timer(apic);
	if (!apic_lvtt_period(apic) && atomic_read(&ktimer->pending))
		return;

	if (apic_lvtt_period(apic) || apic_lvtt_oneshot(apic))
		start_sw_period(apic);
	else if (apic_lvtt_tscdeadline(apic))
		start_sw_tscdeadline(apic);
	trace_kvm_hv_timer_state(apic->vcpu->vcpu_id, false);
}

static void restart_apic_timer(struct kvm_lapic *apic)
{
	preempt_disable();
	if (!start_hv_timer(apic))
		start_sw_timer(apic);
	preempt_enable();
}

void kvm_lapic_expired_hv_timer(struct kvm_vcpu *vcpu)
{
	struct kvm_lapic *apic = vcpu->arch.apic;

	preempt_disable();
	/* If the preempt notifier has already run, it also called apic_timer_expired */
	if (!apic->lapic_timer.hv_timer_in_use)
		goto out;
	WARN_ON(swait_active(&vcpu->wq));
	cancel_hv_timer(apic);
	apic_timer_expired(apic);

	if (apic_lvtt_period(apic) && apic->lapic_timer.period) {
		advance_periodic_target_expiration(apic);
		restart_apic_timer(apic);
	}
out:
	preempt_enable();
}
EXPORT_SYMBOL_GPL(kvm_lapic_expired_hv_timer);

void kvm_lapic_switch_to_hv_timer(struct kvm_vcpu *vcpu)
{
	restart_apic_timer(vcpu->arch.apic);
}
EXPORT_SYMBOL_GPL(kvm_lapic_switch_to_hv_timer);

void kvm_lapic_switch_to_sw_timer(struct kvm_vcpu *vcpu)
{
	struct kvm_lapic *apic = vcpu->arch.apic;

	preempt_disable();
	/* Possibly the TSC deadline timer is not enabled yet */
	if (apic->lapic_timer.hv_timer_in_use)
		start_sw_timer(apic);
	preempt_enable();
}
EXPORT_SYMBOL_GPL(kvm_lapic_switch_to_sw_timer);

void kvm_lapic_restart_hv_timer(struct kvm_vcpu *vcpu)
{
	struct kvm_lapic *apic = vcpu->arch.apic;

	WARN_ON(!apic->lapic_timer.hv_timer_in_use);
	restart_apic_timer(apic);
}

static void start_apic_timer(struct kvm_lapic *apic)
{
	atomic_set(&apic->lapic_timer.pending, 0);

	if ((apic_lvtt_period(apic) || apic_lvtt_oneshot(apic))
	    && !set_target_expiration(apic))
		return;

	restart_apic_timer(apic);
}

static void apic_manage_nmi_watchdog(struct kvm_lapic *apic, u32 lvt0_val)
{
	bool lvt0_in_nmi_mode = apic_lvt_nmi_mode(lvt0_val);

	if (apic->lvt0_in_nmi_mode != lvt0_in_nmi_mode) {
		apic->lvt0_in_nmi_mode = lvt0_in_nmi_mode;
		if (lvt0_in_nmi_mode) {
			apic_debug("Receive NMI setting on APIC_LVT0 "
				   "for cpu %d\n", apic->vcpu->vcpu_id);
			atomic_inc(&apic->vcpu->kvm->arch.vapics_in_nmi_mode);
		} else
			atomic_dec(&apic->vcpu->kvm->arch.vapics_in_nmi_mode);
	}
}

int kvm_lapic_reg_write(struct kvm_lapic *apic, u32 reg, u32 val)
{
	int ret = 0;

	trace_kvm_apic_write(reg, val);

	switch (reg) {
	case APIC_ID:		/* Local APIC ID */
		if (!apic_x2apic_mode(apic))
			kvm_apic_set_xapic_id(apic, val >> 24);
		else
			ret = 1;
		break;

	case APIC_TASKPRI:
		report_tpr_access(apic, true);
		apic_set_tpr(apic, val & 0xff);
		break;

	case APIC_EOI:
		apic_set_eoi(apic);
		break;

	case APIC_LDR:
		if (!apic_x2apic_mode(apic))
			kvm_apic_set_ldr(apic, val & APIC_LDR_MASK);
		else
			ret = 1;
		break;

	case APIC_DFR:
		if (!apic_x2apic_mode(apic)) {
			kvm_lapic_set_reg(apic, APIC_DFR, val | 0x0FFFFFFF);
			recalculate_apic_map(apic->vcpu->kvm);
		} else
			ret = 1;
		break;

	case APIC_SPIV: {
		u32 mask = 0x3ff;
		if (kvm_lapic_get_reg(apic, APIC_LVR) & APIC_LVR_DIRECTED_EOI)
			mask |= APIC_SPIV_DIRECTED_EOI;
		apic_set_spiv(apic, val & mask);
		if (!(val & APIC_SPIV_APIC_ENABLED)) {
			int i;
			u32 lvt_val;

			for (i = 0; i < KVM_APIC_LVT_NUM; i++) {
				lvt_val = kvm_lapic_get_reg(apic,
						       APIC_LVTT + 0x10 * i);
				kvm_lapic_set_reg(apic, APIC_LVTT + 0x10 * i,
					     lvt_val | APIC_LVT_MASKED);
			}
			apic_update_lvtt(apic);
			atomic_set(&apic->lapic_timer.pending, 0);

		}
		break;
	}
	case APIC_ICR:
		/* No delay here, so we always clear the pending bit */
		kvm_lapic_set_reg(apic, APIC_ICR, val & ~(1 << 12));
		apic_send_ipi(apic);
		break;

	case APIC_ICR2:
		if (!apic_x2apic_mode(apic))
			val &= 0xff000000;
		kvm_lapic_set_reg(apic, APIC_ICR2, val);
		break;

	case APIC_LVT0:
		apic_manage_nmi_watchdog(apic, val);
	case APIC_LVTTHMR:
	case APIC_LVTPC:
	case APIC_LVT1:
	case APIC_LVTERR:
		/* TODO: Check vector */
		if (!kvm_apic_sw_enabled(apic))
			val |= APIC_LVT_MASKED;

		val &= apic_lvt_mask[(reg - APIC_LVTT) >> 4];
		kvm_lapic_set_reg(apic, reg, val);

		break;

	case APIC_LVTT:
		if (!kvm_apic_sw_enabled(apic))
			val |= APIC_LVT_MASKED;
		val &= (apic_lvt_mask[0] | apic->lapic_timer.timer_mode_mask);
		kvm_lapic_set_reg(apic, APIC_LVTT, val);
		apic_update_lvtt(apic);
		break;

	case APIC_TMICT:
		if (apic_lvtt_tscdeadline(apic))
			break;

		hrtimer_cancel(&apic->lapic_timer.timer);
		kvm_lapic_set_reg(apic, APIC_TMICT, val);
		start_apic_timer(apic);
		break;

	case APIC_TDCR: {
		uint32_t old_divisor = apic->divide_count;

		if (val & 4)
			apic_debug("KVM_WRITE:TDCR %x\n", val);
		kvm_lapic_set_reg(apic, APIC_TDCR, val);
		update_divide_count(apic);
		if (apic->divide_count != old_divisor &&
				apic->lapic_timer.period) {
			hrtimer_cancel(&apic->lapic_timer.timer);
			update_target_expiration(apic, old_divisor);
			restart_apic_timer(apic);
		}
		break;
	}
	case APIC_ESR:
		if (apic_x2apic_mode(apic) && val != 0) {
			apic_debug("KVM_WRITE:ESR not zero %x\n", val);
			ret = 1;
		}
		break;

	case APIC_SELF_IPI:
		if (apic_x2apic_mode(apic)) {
			kvm_lapic_reg_write(apic, APIC_ICR, 0x40000 | (val & 0xff));
		} else
			ret = 1;
		break;
	default:
		ret = 1;
		break;
	}
	if (ret)
		apic_debug("Local APIC Write to read-only register %x\n", reg);
	return ret;
}
EXPORT_SYMBOL_GPL(kvm_lapic_reg_write);

static int apic_mmio_write(struct kvm_vcpu *vcpu, struct kvm_io_device *this,
			    gpa_t address, int len, const void *data)
{
	struct kvm_lapic *apic = to_lapic(this);
	unsigned int offset = address - apic->base_address;
	u32 val;

	if (!apic_mmio_in_range(apic, address))
		return -EOPNOTSUPP;

	if (!kvm_apic_hw_enabled(apic) || apic_x2apic_mode(apic)) {
		if (!kvm_check_has_quirk(vcpu->kvm,
					 KVM_X86_QUIRK_LAPIC_MMIO_HOLE))
			return -EOPNOTSUPP;

		return 0;
	}

	/*
	 * APIC register must be aligned on 128-bits boundary.
	 * 32/64/128 bits registers must be accessed thru 32 bits.
	 * Refer SDM 8.4.1
	 */
	if (len != 4 || (offset & 0xf)) {
		/* Don't shout loud, $infamous_os would cause only noise. */
		apic_debug("apic write: bad size=%d %lx\n", len, (long)address);
		return 0;
	}

	val = *(u32*)data;

	/* too common printing */
	if (offset != APIC_EOI)
		apic_debug("%s: offset 0x%x with length 0x%x, and value is "
			   "0x%x\n", __func__, offset, len, val);

	kvm_lapic_reg_write(apic, offset & 0xff0, val);

	return 0;
}

void kvm_lapic_set_eoi(struct kvm_vcpu *vcpu)
{
	kvm_lapic_reg_write(vcpu->arch.apic, APIC_EOI, 0);
}
EXPORT_SYMBOL_GPL(kvm_lapic_set_eoi);

/* emulate APIC access in a trap manner */
void kvm_apic_write_nodecode(struct kvm_vcpu *vcpu, u32 offset)
{
	u32 val = 0;

	/* hw has done the conditional check and inst decode */
	offset &= 0xff0;

	kvm_lapic_reg_read(vcpu->arch.apic, offset, 4, &val);

	/* TODO: optimize to just emulate side effect w/o one more write */
	kvm_lapic_reg_write(vcpu->arch.apic, offset, val);
}
EXPORT_SYMBOL_GPL(kvm_apic_write_nodecode);

void kvm_free_lapic(struct kvm_vcpu *vcpu)
{
	struct kvm_lapic *apic = vcpu->arch.apic;

	if (!vcpu->arch.apic)
		return;

	hrtimer_cancel(&apic->lapic_timer.timer);

	if (!(vcpu->arch.apic_base & MSR_IA32_APICBASE_ENABLE))
		static_key_slow_dec_deferred(&apic_hw_disabled);

	if (!apic->sw_enabled)
		static_key_slow_dec_deferred(&apic_sw_disabled);

	if (apic->regs)
		free_page((unsigned long)apic->regs);

	kfree(apic);
}

/*
 *----------------------------------------------------------------------
 * LAPIC interface
 *----------------------------------------------------------------------
 */
u64 kvm_get_lapic_tscdeadline_msr(struct kvm_vcpu *vcpu)
{
	struct kvm_lapic *apic = vcpu->arch.apic;

	if (!lapic_in_kernel(vcpu) ||
		!apic_lvtt_tscdeadline(apic))
		return 0;

	return apic->lapic_timer.tscdeadline;
}

void kvm_set_lapic_tscdeadline_msr(struct kvm_vcpu *vcpu, u64 data)
{
	struct kvm_lapic *apic = vcpu->arch.apic;

	if (!lapic_in_kernel(vcpu) || apic_lvtt_oneshot(apic) ||
			apic_lvtt_period(apic))
		return;

	hrtimer_cancel(&apic->lapic_timer.timer);
	apic->lapic_timer.tscdeadline = data;
	start_apic_timer(apic);
}

void kvm_lapic_set_tpr(struct kvm_vcpu *vcpu, unsigned long cr8)
{
	struct kvm_lapic *apic = vcpu->arch.apic;

	apic_set_tpr(apic, ((cr8 & 0x0f) << 4)
		     | (kvm_lapic_get_reg(apic, APIC_TASKPRI) & 4));
}

u64 kvm_lapic_get_cr8(struct kvm_vcpu *vcpu)
{
	u64 tpr;

	tpr = (u64) kvm_lapic_get_reg(vcpu->arch.apic, APIC_TASKPRI);

	return (tpr & 0xf0) >> 4;
}

void kvm_lapic_set_base(struct kvm_vcpu *vcpu, u64 value)
{
	u64 old_value = vcpu->arch.apic_base;
	struct kvm_lapic *apic = vcpu->arch.apic;

	if (!apic)
		value |= MSR_IA32_APICBASE_BSP;

	vcpu->arch.apic_base = value;

	if ((old_value ^ value) & MSR_IA32_APICBASE_ENABLE)
		kvm_update_cpuid(vcpu);

	if (!apic)
		return;

	/* update jump label if enable bit changes */
	if ((old_value ^ value) & MSR_IA32_APICBASE_ENABLE) {
		if (value & MSR_IA32_APICBASE_ENABLE) {
			kvm_apic_set_xapic_id(apic, vcpu->vcpu_id);
			static_key_slow_dec_deferred(&apic_hw_disabled);
		} else {
			static_key_slow_inc(&apic_hw_disabled.key);
			recalculate_apic_map(vcpu->kvm);
		}
	}

	if (((old_value ^ value) & X2APIC_ENABLE) && (value & X2APIC_ENABLE))
		kvm_apic_set_x2apic_id(apic, vcpu->vcpu_id);

	if ((old_value ^ value) & (MSR_IA32_APICBASE_ENABLE | X2APIC_ENABLE))
		kvm_x86_ops->set_virtual_apic_mode(vcpu);

	apic->base_address = apic->vcpu->arch.apic_base &
			     MSR_IA32_APICBASE_BASE;

	if ((value & MSR_IA32_APICBASE_ENABLE) &&
	     apic->base_address != APIC_DEFAULT_PHYS_BASE)
		pr_warn_once("APIC base relocation is unsupported by KVM");

	/* with FSB delivery interrupt, we can restart APIC functionality */
	apic_debug("apic base msr is 0x%016" PRIx64 ", and base address is "
		   "0x%lx.\n", apic->vcpu->arch.apic_base, apic->base_address);

}

void kvm_lapic_reset(struct kvm_vcpu *vcpu, bool init_event)
{
	struct kvm_lapic *apic = vcpu->arch.apic;
	int i;

	if (!apic)
		return;

	apic_debug("%s\n", __func__);

	/* Stop the timer in case it's a reset to an active apic */
	hrtimer_cancel(&apic->lapic_timer.timer);

	if (!init_event) {
		kvm_lapic_set_base(vcpu, APIC_DEFAULT_PHYS_BASE |
		                         MSR_IA32_APICBASE_ENABLE);
		kvm_apic_set_xapic_id(apic, vcpu->vcpu_id);
	}
	kvm_apic_set_version(apic->vcpu);

	for (i = 0; i < KVM_APIC_LVT_NUM; i++)
		kvm_lapic_set_reg(apic, APIC_LVTT + 0x10 * i, APIC_LVT_MASKED);
	apic_update_lvtt(apic);
	if (kvm_vcpu_is_reset_bsp(vcpu) &&
	    kvm_check_has_quirk(vcpu->kvm, KVM_X86_QUIRK_LINT0_REENABLED))
		kvm_lapic_set_reg(apic, APIC_LVT0,
			     SET_APIC_DELIVERY_MODE(0, APIC_MODE_EXTINT));
	apic_manage_nmi_watchdog(apic, kvm_lapic_get_reg(apic, APIC_LVT0));

	kvm_lapic_set_reg(apic, APIC_DFR, 0xffffffffU);
	apic_set_spiv(apic, 0xff);
	kvm_lapic_set_reg(apic, APIC_TASKPRI, 0);
	if (!apic_x2apic_mode(apic))
		kvm_apic_set_ldr(apic, 0);
	kvm_lapic_set_reg(apic, APIC_ESR, 0);
	kvm_lapic_set_reg(apic, APIC_ICR, 0);
	kvm_lapic_set_reg(apic, APIC_ICR2, 0);
	kvm_lapic_set_reg(apic, APIC_TDCR, 0);
	kvm_lapic_set_reg(apic, APIC_TMICT, 0);
	for (i = 0; i < 8; i++) {
		kvm_lapic_set_reg(apic, APIC_IRR + 0x10 * i, 0);
		kvm_lapic_set_reg(apic, APIC_ISR + 0x10 * i, 0);
		kvm_lapic_set_reg(apic, APIC_TMR + 0x10 * i, 0);
	}
	apic->irr_pending = vcpu->arch.apicv_active;
	apic->isr_count = vcpu->arch.apicv_active ? 1 : 0;
	apic->highest_isr_cache = -1;
	update_divide_count(apic);
	atomic_set(&apic->lapic_timer.pending, 0);
	if (kvm_vcpu_is_bsp(vcpu))
		kvm_lapic_set_base(vcpu,
				vcpu->arch.apic_base | MSR_IA32_APICBASE_BSP);
	vcpu->arch.pv_eoi.msr_val = 0;
	apic_update_ppr(apic);
	if (vcpu->arch.apicv_active) {
		kvm_x86_ops->apicv_post_state_restore(vcpu);
		kvm_x86_ops->hwapic_irr_update(vcpu, -1);
		kvm_x86_ops->hwapic_isr_update(vcpu, -1);
	}

	vcpu->arch.apic_arb_prio = 0;
	vcpu->arch.apic_attention = 0;

	apic_debug("%s: vcpu=%p, id=0x%x, base_msr="
		   "0x%016" PRIx64 ", base_address=0x%0lx.\n", __func__,
		   vcpu, kvm_lapic_get_reg(apic, APIC_ID),
		   vcpu->arch.apic_base, apic->base_address);
}

/*
 *----------------------------------------------------------------------
 * timer interface
 *----------------------------------------------------------------------
 */

static bool lapic_is_periodic(struct kvm_lapic *apic)
{
	return apic_lvtt_period(apic);
}

int apic_has_pending_timer(struct kvm_vcpu *vcpu)
{
	struct kvm_lapic *apic = vcpu->arch.apic;

	if (apic_enabled(apic) && apic_lvt_enabled(apic, APIC_LVTT))
		return atomic_read(&apic->lapic_timer.pending);

	return 0;
}

int kvm_apic_local_deliver(struct kvm_lapic *apic, int lvt_type)
{
	u32 reg = kvm_lapic_get_reg(apic, lvt_type);
	int vector, mode, trig_mode;

	if (kvm_apic_hw_enabled(apic) && !(reg & APIC_LVT_MASKED)) {
		vector = reg & APIC_VECTOR_MASK;
		mode = reg & APIC_MODE_MASK;
		trig_mode = reg & APIC_LVT_LEVEL_TRIGGER;
		return __apic_accept_irq(apic, mode, vector, 1, trig_mode,
					NULL);
	}
	return 0;
}

void kvm_apic_nmi_wd_deliver(struct kvm_vcpu *vcpu)
{
	struct kvm_lapic *apic = vcpu->arch.apic;

	if (apic)
		kvm_apic_local_deliver(apic, APIC_LVT0);
}

static const struct kvm_io_device_ops apic_mmio_ops = {
	.read     = apic_mmio_read,
	.write    = apic_mmio_write,
};

static enum hrtimer_restart apic_timer_fn(struct hrtimer *data)
{
	struct kvm_timer *ktimer = container_of(data, struct kvm_timer, timer);
	struct kvm_lapic *apic = container_of(ktimer, struct kvm_lapic, lapic_timer);

	apic_timer_expired(apic);

	if (lapic_is_periodic(apic)) {
		advance_periodic_target_expiration(apic);
		hrtimer_add_expires_ns(&ktimer->timer, ktimer->period);
		return HRTIMER_RESTART;
	} else
		return HRTIMER_NORESTART;
}

int kvm_create_lapic(struct kvm_vcpu *vcpu)
{
	struct kvm_lapic *apic;

	ASSERT(vcpu != NULL);
	apic_debug("apic_init %d\n", vcpu->vcpu_id);

	apic = kzalloc(sizeof(*apic), GFP_KERNEL);
	if (!apic)
		goto nomem;

	vcpu->arch.apic = apic;

	apic->regs = (void *)get_zeroed_page(GFP_KERNEL);
	if (!apic->regs) {
		printk(KERN_ERR "malloc apic regs error for vcpu %x\n",
		       vcpu->vcpu_id);
		goto nomem_free_apic;
	}
	apic->vcpu = vcpu;

	hrtimer_init(&apic->lapic_timer.timer, CLOCK_MONOTONIC,
		     HRTIMER_MODE_ABS_PINNED);
	apic->lapic_timer.timer.function = apic_timer_fn;

	/*
	 * APIC is created enabled. This will prevent kvm_lapic_set_base from
	 * thinking that APIC satet has changed.
	 */
	vcpu->arch.apic_base = MSR_IA32_APICBASE_ENABLE;
	static_key_slow_inc(&apic_sw_disabled.key); /* sw disabled at reset */
	kvm_iodevice_init(&apic->dev, &apic_mmio_ops);

	return 0;
nomem_free_apic:
	kfree(apic);
nomem:
	return -ENOMEM;
}

int kvm_apic_has_interrupt(struct kvm_vcpu *vcpu)
{
	struct kvm_lapic *apic = vcpu->arch.apic;
	u32 ppr;

	if (!apic_enabled(apic))
		return -1;

	__apic_update_ppr(apic, &ppr);
	return apic_has_interrupt_for_ppr(apic, ppr);
}

int kvm_apic_accept_pic_intr(struct kvm_vcpu *vcpu)
{
	u32 lvt0 = kvm_lapic_get_reg(vcpu->arch.apic, APIC_LVT0);
	int r = 0;

	if (!kvm_apic_hw_enabled(vcpu->arch.apic))
		r = 1;
	if ((lvt0 & APIC_LVT_MASKED) == 0 &&
	    GET_APIC_DELIVERY_MODE(lvt0) == APIC_MODE_EXTINT)
		r = 1;
	return r;
}

void kvm_inject_apic_timer_irqs(struct kvm_vcpu *vcpu)
{
	struct kvm_lapic *apic = vcpu->arch.apic;

	if (atomic_read(&apic->lapic_timer.pending) > 0) {
		kvm_apic_local_deliver(apic, APIC_LVTT);
		if (apic_lvtt_tscdeadline(apic))
			apic->lapic_timer.tscdeadline = 0;
		if (apic_lvtt_oneshot(apic)) {
			apic->lapic_timer.tscdeadline = 0;
			apic->lapic_timer.target_expiration = 0;
		}
		atomic_set(&apic->lapic_timer.pending, 0);
	}
}

int kvm_get_apic_interrupt(struct kvm_vcpu *vcpu)
{
	int vector = kvm_apic_has_interrupt(vcpu);
	struct kvm_lapic *apic = vcpu->arch.apic;
	u32 ppr;

	if (vector == -1)
		return -1;

	/*
	 * We get here even with APIC virtualization enabled, if doing
	 * nested virtualization and L1 runs with the "acknowledge interrupt
	 * on exit" mode.  Then we cannot inject the interrupt via RVI,
	 * because the process would deliver it through the IDT.
	 */

	apic_clear_irr(vector, apic);
	if (test_bit(vector, vcpu_to_synic(vcpu)->auto_eoi_bitmap)) {
		/*
		 * For auto-EOI interrupts, there might be another pending
		 * interrupt above PPR, so check whether to raise another
		 * KVM_REQ_EVENT.
		 */
		apic_update_ppr(apic);
	} else {
		/*
		 * For normal interrupts, PPR has been raised and there cannot
		 * be a higher-priority pending interrupt---except if there was
		 * a concurrent interrupt injection, but that would have
		 * triggered KVM_REQ_EVENT already.
		 */
		apic_set_isr(vector, apic);
		__apic_update_ppr(apic, &ppr);
	}

	return vector;
}

static int kvm_apic_state_fixup(struct kvm_vcpu *vcpu,
		struct kvm_lapic_state *s, bool set)
{
	if (apic_x2apic_mode(vcpu->arch.apic)) {
		u32 *id = (u32 *)(s->regs + APIC_ID);
		u32 *ldr = (u32 *)(s->regs + APIC_LDR);

		if (vcpu->kvm->arch.x2apic_format) {
			if (*id != vcpu->vcpu_id)
				return -EINVAL;
		} else {
			if (set)
				*id >>= 24;
			else
				*id <<= 24;
		}

		/* In x2APIC mode, the LDR is fixed and based on the id */
		if (set)
			*ldr = kvm_apic_calc_x2apic_ldr(*id);
	}

	return 0;
}

int kvm_apic_get_state(struct kvm_vcpu *vcpu, struct kvm_lapic_state *s)
{
	memcpy(s->regs, vcpu->arch.apic->regs, sizeof(*s));
	return kvm_apic_state_fixup(vcpu, s, false);
}

int kvm_apic_set_state(struct kvm_vcpu *vcpu, struct kvm_lapic_state *s)
{
	struct kvm_lapic *apic = vcpu->arch.apic;
	int r;


	kvm_lapic_set_base(vcpu, vcpu->arch.apic_base);
	/* set SPIV separately to get count of SW disabled APICs right */
	apic_set_spiv(apic, *((u32 *)(s->regs + APIC_SPIV)));

	r = kvm_apic_state_fixup(vcpu, s, true);
	if (r)
		return r;
	memcpy(vcpu->arch.apic->regs, s->regs, sizeof *s);

	recalculate_apic_map(vcpu->kvm);
	kvm_apic_set_version(vcpu);

	apic_update_ppr(apic);
	hrtimer_cancel(&apic->lapic_timer.timer);
	apic_update_lvtt(apic);
	apic_manage_nmi_watchdog(apic, kvm_lapic_get_reg(apic, APIC_LVT0));
	update_divide_count(apic);
	start_apic_timer(apic);
	apic->irr_pending = true;
	apic->isr_count = vcpu->arch.apicv_active ?
				1 : count_vectors(apic->regs + APIC_ISR);
	apic->highest_isr_cache = -1;
	if (vcpu->arch.apicv_active) {
		kvm_x86_ops->apicv_post_state_restore(vcpu);
		kvm_x86_ops->hwapic_irr_update(vcpu,
				apic_find_highest_irr(apic));
		kvm_x86_ops->hwapic_isr_update(vcpu,
				apic_find_highest_isr(apic));
	}
	kvm_make_request(KVM_REQ_EVENT, vcpu);
	if (ioapic_in_kernel(vcpu->kvm))
		kvm_rtc_eoi_tracking_restore_one(vcpu);

	vcpu->arch.apic_arb_prio = 0;

	return 0;
}

void __kvm_migrate_apic_timer(struct kvm_vcpu *vcpu)
{
	struct hrtimer *timer;

	if (!lapic_in_kernel(vcpu))
		return;

	timer = &vcpu->arch.apic->lapic_timer.timer;
	if (hrtimer_cancel(timer))
		hrtimer_start_expires(timer, HRTIMER_MODE_ABS_PINNED);
}

/*
 * apic_sync_pv_eoi_from_guest - called on vmexit or cancel interrupt
 *
 * Detect whether guest triggered PV EOI since the
 * last entry. If yes, set EOI on guests's behalf.
 * Clear PV EOI in guest memory in any case.
 */
static void apic_sync_pv_eoi_from_guest(struct kvm_vcpu *vcpu,
					struct kvm_lapic *apic)
{
	bool pending;
	int vector;
	/*
	 * PV EOI state is derived from KVM_APIC_PV_EOI_PENDING in host
	 * and KVM_PV_EOI_ENABLED in guest memory as follows:
	 *
	 * KVM_APIC_PV_EOI_PENDING is unset:
	 * 	-> host disabled PV EOI.
	 * KVM_APIC_PV_EOI_PENDING is set, KVM_PV_EOI_ENABLED is set:
	 * 	-> host enabled PV EOI, guest did not execute EOI yet.
	 * KVM_APIC_PV_EOI_PENDING is set, KVM_PV_EOI_ENABLED is unset:
	 * 	-> host enabled PV EOI, guest executed EOI.
	 */
	BUG_ON(!pv_eoi_enabled(vcpu));
	pending = pv_eoi_get_pending(vcpu);
	/*
	 * Clear pending bit in any case: it will be set again on vmentry.
	 * While this might not be ideal from performance point of view,
	 * this makes sure pv eoi is only enabled when we know it's safe.
	 */
	pv_eoi_clr_pending(vcpu);
	if (pending)
		return;
	vector = apic_set_eoi(apic);
	trace_kvm_pv_eoi(apic, vector);
}

void kvm_lapic_sync_from_vapic(struct kvm_vcpu *vcpu)
{
	u32 data;

	if (test_bit(KVM_APIC_PV_EOI_PENDING, &vcpu->arch.apic_attention))
		apic_sync_pv_eoi_from_guest(vcpu, vcpu->arch.apic);

	if (!test_bit(KVM_APIC_CHECK_VAPIC, &vcpu->arch.apic_attention))
		return;

	if (kvm_read_guest_cached(vcpu->kvm, &vcpu->arch.apic->vapic_cache, &data,
				  sizeof(u32)))
		return;

	apic_set_tpr(vcpu->arch.apic, data & 0xff);
}

/*
 * apic_sync_pv_eoi_to_guest - called before vmentry
 *
 * Detect whether it's safe to enable PV EOI and
 * if yes do so.
 */
static void apic_sync_pv_eoi_to_guest(struct kvm_vcpu *vcpu,
					struct kvm_lapic *apic)
{
	if (!pv_eoi_enabled(vcpu) ||
	    /* IRR set or many bits in ISR: could be nested. */
	    apic->irr_pending ||
	    /* Cache not set: could be safe but we don't bother. */
	    apic->highest_isr_cache == -1 ||
	    /* Need EOI to update ioapic. */
	    kvm_ioapic_handles_vector(apic, apic->highest_isr_cache)) {
		/*
		 * PV EOI was disabled by apic_sync_pv_eoi_from_guest
		 * so we need not do anything here.
		 */
		return;
	}

	pv_eoi_set_pending(apic->vcpu);
}

void kvm_lapic_sync_to_vapic(struct kvm_vcpu *vcpu)
{
	u32 data, tpr;
	int max_irr, max_isr;
	struct kvm_lapic *apic = vcpu->arch.apic;

	apic_sync_pv_eoi_to_guest(vcpu, apic);

	if (!test_bit(KVM_APIC_CHECK_VAPIC, &vcpu->arch.apic_attention))
		return;

	tpr = kvm_lapic_get_reg(apic, APIC_TASKPRI) & 0xff;
	max_irr = apic_find_highest_irr(apic);
	if (max_irr < 0)
		max_irr = 0;
	max_isr = apic_find_highest_isr(apic);
	if (max_isr < 0)
		max_isr = 0;
	data = (tpr & 0xff) | ((max_isr & 0xf0) << 8) | (max_irr << 24);

	kvm_write_guest_cached(vcpu->kvm, &vcpu->arch.apic->vapic_cache, &data,
				sizeof(u32));
}

int kvm_lapic_set_vapic_addr(struct kvm_vcpu *vcpu, gpa_t vapic_addr)
{
	if (vapic_addr) {
		if (kvm_gfn_to_hva_cache_init(vcpu->kvm,
					&vcpu->arch.apic->vapic_cache,
					vapic_addr, sizeof(u32)))
			return -EINVAL;
		__set_bit(KVM_APIC_CHECK_VAPIC, &vcpu->arch.apic_attention);
	} else {
		__clear_bit(KVM_APIC_CHECK_VAPIC, &vcpu->arch.apic_attention);
	}

	vcpu->arch.apic->vapic_addr = vapic_addr;
	return 0;
}

int kvm_x2apic_msr_write(struct kvm_vcpu *vcpu, u32 msr, u64 data)
{
	struct kvm_lapic *apic = vcpu->arch.apic;
	u32 reg = (msr - APIC_BASE_MSR) << 4;

	if (!lapic_in_kernel(vcpu) || !apic_x2apic_mode(apic))
		return 1;

	if (reg == APIC_ICR2)
		return 1;

	/* if this is ICR write vector before command */
	if (reg == APIC_ICR)
		kvm_lapic_reg_write(apic, APIC_ICR2, (u32)(data >> 32));
	return kvm_lapic_reg_write(apic, reg, (u32)data);
}

int kvm_x2apic_msr_read(struct kvm_vcpu *vcpu, u32 msr, u64 *data)
{
	struct kvm_lapic *apic = vcpu->arch.apic;
	u32 reg = (msr - APIC_BASE_MSR) << 4, low, high = 0;

	if (!lapic_in_kernel(vcpu) || !apic_x2apic_mode(apic))
		return 1;

	if (reg == APIC_DFR || reg == APIC_ICR2) {
		apic_debug("KVM_APIC_READ: read x2apic reserved register %x\n",
			   reg);
		return 1;
	}

	if (kvm_lapic_reg_read(apic, reg, 4, &low))
		return 1;
	if (reg == APIC_ICR)
		kvm_lapic_reg_read(apic, APIC_ICR2, 4, &high);

	*data = (((u64)high) << 32) | low;

	return 0;
}

int kvm_hv_vapic_msr_write(struct kvm_vcpu *vcpu, u32 reg, u64 data)
{
	struct kvm_lapic *apic = vcpu->arch.apic;

	if (!lapic_in_kernel(vcpu))
		return 1;

	/* if this is ICR write vector before command */
	if (reg == APIC_ICR)
		kvm_lapic_reg_write(apic, APIC_ICR2, (u32)(data >> 32));
	return kvm_lapic_reg_write(apic, reg, (u32)data);
}

int kvm_hv_vapic_msr_read(struct kvm_vcpu *vcpu, u32 reg, u64 *data)
{
	struct kvm_lapic *apic = vcpu->arch.apic;
	u32 low, high = 0;

	if (!lapic_in_kernel(vcpu))
		return 1;

	if (kvm_lapic_reg_read(apic, reg, 4, &low))
		return 1;
	if (reg == APIC_ICR)
		kvm_lapic_reg_read(apic, APIC_ICR2, 4, &high);

	*data = (((u64)high) << 32) | low;

	return 0;
}

int kvm_lapic_enable_pv_eoi(struct kvm_vcpu *vcpu, u64 data)
{
	u64 addr = data & ~KVM_MSR_ENABLED;
	if (!IS_ALIGNED(addr, 4))
		return 1;

	vcpu->arch.pv_eoi.msr_val = data;
	if (!pv_eoi_enabled(vcpu))
		return 0;
	return kvm_gfn_to_hva_cache_init(vcpu->kvm, &vcpu->arch.pv_eoi.data,
					 addr, sizeof(u8));
}

void kvm_apic_accept_events(struct kvm_vcpu *vcpu)
{
	struct kvm_lapic *apic = vcpu->arch.apic;
	u8 sipi_vector;
	unsigned long pe;

	if (!lapic_in_kernel(vcpu) || !apic->pending_events)
		return;

	/*
	 * INITs are latched while in SMM.  Because an SMM CPU cannot
	 * be in KVM_MP_STATE_INIT_RECEIVED state, just eat SIPIs
	 * and delay processing of INIT until the next RSM.
	 */
	if (is_smm(vcpu)) {
		WARN_ON_ONCE(vcpu->arch.mp_state == KVM_MP_STATE_INIT_RECEIVED);
		if (test_bit(KVM_APIC_SIPI, &apic->pending_events))
			clear_bit(KVM_APIC_SIPI, &apic->pending_events);
		return;
	}

	pe = xchg(&apic->pending_events, 0);
	if (test_bit(KVM_APIC_INIT, &pe)) {
		kvm_vcpu_reset(vcpu, true);
		if (kvm_vcpu_is_bsp(apic->vcpu))
			vcpu->arch.mp_state = KVM_MP_STATE_RUNNABLE;
		else
			vcpu->arch.mp_state = KVM_MP_STATE_INIT_RECEIVED;
	}
	if (test_bit(KVM_APIC_SIPI, &pe) &&
	    vcpu->arch.mp_state == KVM_MP_STATE_INIT_RECEIVED) {
		/* evaluate pending_events before reading the vector */
		smp_rmb();
		sipi_vector = apic->sipi_vector;
		apic_debug("vcpu %d received sipi with vector # %x\n",
			 vcpu->vcpu_id, sipi_vector);
		kvm_vcpu_deliver_sipi_vector(vcpu, sipi_vector);
		vcpu->arch.mp_state = KVM_MP_STATE_RUNNABLE;
	}
}

void kvm_lapic_init(void)
{
	/* do not patch jump label more than once per second */
	jump_label_rate_limit(&apic_hw_disabled, HZ);
	jump_label_rate_limit(&apic_sw_disabled, HZ);
}

void kvm_lapic_exit(void)
{
	static_key_deferred_flush(&apic_hw_disabled);
	static_key_deferred_flush(&apic_sw_disabled);
}<|MERGE_RESOLUTION|>--- conflicted
+++ resolved
@@ -548,11 +548,7 @@
 }
 
 int kvm_pv_send_ipi(struct kvm *kvm, unsigned long ipi_bitmap_low,
-<<<<<<< HEAD
-    		    unsigned long ipi_bitmap_high, int min,
-=======
 		    unsigned long ipi_bitmap_high, u32 min,
->>>>>>> f9885ef8
 		    unsigned long icr, int op_64_bit)
 {
 	int i;
@@ -575,20 +571,6 @@
 	rcu_read_lock();
 	map = rcu_dereference(kvm->arch.apic_map);
 
-<<<<<<< HEAD
-	/* Bits above cluster_size are masked in the caller.  */
-	for_each_set_bit(i, &ipi_bitmap_low, BITS_PER_LONG) {
-		vcpu = map->phys_map[min + i]->vcpu;
-		count += kvm_apic_set_irq(vcpu, &irq, NULL);
-	}
-
-	min += cluster_size;
-	for_each_set_bit(i, &ipi_bitmap_high, BITS_PER_LONG) {
-		vcpu = map->phys_map[min + i]->vcpu;
-		count += kvm_apic_set_irq(vcpu, &irq, NULL);
-	}
-
-=======
 	if (min > map->max_apic_id)
 		goto out;
 	/* Bits above cluster_size are masked in the caller.  */
@@ -614,7 +596,6 @@
 	}
 
 out:
->>>>>>> f9885ef8
 	rcu_read_unlock();
 	return count;
 }
