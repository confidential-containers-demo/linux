#
# 32-bit system call numbers and entry vectors
#
# The format is:
# <number> <abi> <name> <entry point> <compat entry point>
#
# The __ia32_sys and __ia32_compat_sys stubs are created on-the-fly for
# sys_*() system calls and compat_sys_*() compat system calls if
# IA32_EMULATION is defined, and expect struct pt_regs *regs as their only
# parameter.
#
# The abi is always "i386" for this file.
#
0	i386	restart_syscall		sys_restart_syscall		__ia32_sys_restart_syscall
1	i386	exit			sys_exit			__ia32_sys_exit
2	i386	fork			sys_fork			__ia32_sys_fork
3	i386	read			sys_read			__ia32_sys_read
4	i386	write			sys_write			__ia32_sys_write
5	i386	open			sys_open			__ia32_compat_sys_open
6	i386	close			sys_close			__ia32_sys_close
7	i386	waitpid			sys_waitpid			__ia32_sys_waitpid
8	i386	creat			sys_creat			__ia32_sys_creat
9	i386	link			sys_link			__ia32_sys_link
10	i386	unlink			sys_unlink			__ia32_sys_unlink
11	i386	execve			sys_execve			__ia32_compat_sys_execve
12	i386	chdir			sys_chdir			__ia32_sys_chdir
13	i386	time			sys_time32			__ia32_sys_time32
14	i386	mknod			sys_mknod			__ia32_sys_mknod
15	i386	chmod			sys_chmod			__ia32_sys_chmod
16	i386	lchown			sys_lchown16			__ia32_sys_lchown16
17	i386	break
18	i386	oldstat			sys_stat			__ia32_sys_stat
19	i386	lseek			sys_lseek			__ia32_compat_sys_lseek
20	i386	getpid			sys_getpid			__ia32_sys_getpid
21	i386	mount			sys_mount			__ia32_compat_sys_mount
22	i386	umount			sys_oldumount			__ia32_sys_oldumount
23	i386	setuid			sys_setuid16			__ia32_sys_setuid16
24	i386	getuid			sys_getuid16			__ia32_sys_getuid16
25	i386	stime			sys_stime32			__ia32_sys_stime32
26	i386	ptrace			sys_ptrace			__ia32_compat_sys_ptrace
27	i386	alarm			sys_alarm			__ia32_sys_alarm
28	i386	oldfstat		sys_fstat			__ia32_sys_fstat
29	i386	pause			sys_pause			__ia32_sys_pause
30	i386	utime			sys_utime32			__ia32_sys_utime32
31	i386	stty
32	i386	gtty
33	i386	access			sys_access			__ia32_sys_access
34	i386	nice			sys_nice			__ia32_sys_nice
35	i386	ftime
36	i386	sync			sys_sync			__ia32_sys_sync
37	i386	kill			sys_kill			__ia32_sys_kill
38	i386	rename			sys_rename			__ia32_sys_rename
39	i386	mkdir			sys_mkdir			__ia32_sys_mkdir
40	i386	rmdir			sys_rmdir			__ia32_sys_rmdir
41	i386	dup			sys_dup				__ia32_sys_dup
42	i386	pipe			sys_pipe			__ia32_sys_pipe
43	i386	times			sys_times			__ia32_compat_sys_times
44	i386	prof
45	i386	brk			sys_brk				__ia32_sys_brk
46	i386	setgid			sys_setgid16			__ia32_sys_setgid16
47	i386	getgid			sys_getgid16			__ia32_sys_getgid16
48	i386	signal			sys_signal			__ia32_sys_signal
49	i386	geteuid			sys_geteuid16			__ia32_sys_geteuid16
50	i386	getegid			sys_getegid16			__ia32_sys_getegid16
51	i386	acct			sys_acct			__ia32_sys_acct
52	i386	umount2			sys_umount			__ia32_sys_umount
53	i386	lock
54	i386	ioctl			sys_ioctl			__ia32_compat_sys_ioctl
55	i386	fcntl			sys_fcntl			__ia32_compat_sys_fcntl64
56	i386	mpx
57	i386	setpgid			sys_setpgid			__ia32_sys_setpgid
58	i386	ulimit
59	i386	oldolduname		sys_olduname			__ia32_sys_olduname
60	i386	umask			sys_umask			__ia32_sys_umask
61	i386	chroot			sys_chroot			__ia32_sys_chroot
62	i386	ustat			sys_ustat			__ia32_compat_sys_ustat
63	i386	dup2			sys_dup2			__ia32_sys_dup2
64	i386	getppid			sys_getppid			__ia32_sys_getppid
65	i386	getpgrp			sys_getpgrp			__ia32_sys_getpgrp
66	i386	setsid			sys_setsid			__ia32_sys_setsid
67	i386	sigaction		sys_sigaction			__ia32_compat_sys_sigaction
68	i386	sgetmask		sys_sgetmask			__ia32_sys_sgetmask
69	i386	ssetmask		sys_ssetmask			__ia32_sys_ssetmask
70	i386	setreuid		sys_setreuid16			__ia32_sys_setreuid16
71	i386	setregid		sys_setregid16			__ia32_sys_setregid16
72	i386	sigsuspend		sys_sigsuspend			__ia32_sys_sigsuspend
73	i386	sigpending		sys_sigpending			__ia32_compat_sys_sigpending
74	i386	sethostname		sys_sethostname			__ia32_sys_sethostname
75	i386	setrlimit		sys_setrlimit			__ia32_compat_sys_setrlimit
76	i386	getrlimit		sys_old_getrlimit		__ia32_compat_sys_old_getrlimit
77	i386	getrusage		sys_getrusage			__ia32_compat_sys_getrusage
78	i386	gettimeofday		sys_gettimeofday		__ia32_compat_sys_gettimeofday
79	i386	settimeofday		sys_settimeofday		__ia32_compat_sys_settimeofday
80	i386	getgroups		sys_getgroups16			__ia32_sys_getgroups16
81	i386	setgroups		sys_setgroups16			__ia32_sys_setgroups16
82	i386	select			sys_old_select			__ia32_compat_sys_old_select
83	i386	symlink			sys_symlink			__ia32_sys_symlink
84	i386	oldlstat		sys_lstat			__ia32_sys_lstat
85	i386	readlink		sys_readlink			__ia32_sys_readlink
86	i386	uselib			sys_uselib			__ia32_sys_uselib
87	i386	swapon			sys_swapon			__ia32_sys_swapon
88	i386	reboot			sys_reboot			__ia32_sys_reboot
89	i386	readdir			sys_old_readdir			__ia32_compat_sys_old_readdir
90	i386	mmap			sys_old_mmap			__ia32_compat_sys_x86_mmap
91	i386	munmap			sys_munmap			__ia32_sys_munmap
92	i386	truncate		sys_truncate			__ia32_compat_sys_truncate
93	i386	ftruncate		sys_ftruncate			__ia32_compat_sys_ftruncate
94	i386	fchmod			sys_fchmod			__ia32_sys_fchmod
95	i386	fchown			sys_fchown16			__ia32_sys_fchown16
96	i386	getpriority		sys_getpriority			__ia32_sys_getpriority
97	i386	setpriority		sys_setpriority			__ia32_sys_setpriority
98	i386	profil
99	i386	statfs			sys_statfs			__ia32_compat_sys_statfs
100	i386	fstatfs			sys_fstatfs			__ia32_compat_sys_fstatfs
101	i386	ioperm			sys_ioperm			__ia32_sys_ioperm
102	i386	socketcall		sys_socketcall			__ia32_compat_sys_socketcall
103	i386	syslog			sys_syslog			__ia32_sys_syslog
104	i386	setitimer		sys_setitimer			__ia32_compat_sys_setitimer
105	i386	getitimer		sys_getitimer			__ia32_compat_sys_getitimer
106	i386	stat			sys_newstat			__ia32_compat_sys_newstat
107	i386	lstat			sys_newlstat			__ia32_compat_sys_newlstat
108	i386	fstat			sys_newfstat			__ia32_compat_sys_newfstat
109	i386	olduname		sys_uname			__ia32_sys_uname
110	i386	iopl			sys_iopl			__ia32_sys_iopl
111	i386	vhangup			sys_vhangup			__ia32_sys_vhangup
112	i386	idle
113	i386	vm86old			sys_vm86old			__ia32_sys_ni_syscall
114	i386	wait4			sys_wait4			__ia32_compat_sys_wait4
115	i386	swapoff			sys_swapoff			__ia32_sys_swapoff
116	i386	sysinfo			sys_sysinfo			__ia32_compat_sys_sysinfo
117	i386	ipc			sys_ipc				__ia32_compat_sys_ipc
118	i386	fsync			sys_fsync			__ia32_sys_fsync
119	i386	sigreturn		sys_sigreturn			__ia32_compat_sys_sigreturn
120	i386	clone			sys_clone			__ia32_compat_sys_x86_clone
121	i386	setdomainname		sys_setdomainname		__ia32_sys_setdomainname
122	i386	uname			sys_newuname			__ia32_sys_newuname
123	i386	modify_ldt		sys_modify_ldt			__ia32_sys_modify_ldt
124	i386	adjtimex		sys_adjtimex_time32			__ia32_sys_adjtimex_time32
125	i386	mprotect		sys_mprotect			__ia32_sys_mprotect
126	i386	sigprocmask		sys_sigprocmask			__ia32_compat_sys_sigprocmask
127	i386	create_module
128	i386	init_module		sys_init_module			__ia32_sys_init_module
129	i386	delete_module		sys_delete_module		__ia32_sys_delete_module
130	i386	get_kernel_syms
131	i386	quotactl		sys_quotactl			__ia32_compat_sys_quotactl32
132	i386	getpgid			sys_getpgid			__ia32_sys_getpgid
133	i386	fchdir			sys_fchdir			__ia32_sys_fchdir
134	i386	bdflush			sys_bdflush			__ia32_sys_bdflush
135	i386	sysfs			sys_sysfs			__ia32_sys_sysfs
136	i386	personality		sys_personality			__ia32_sys_personality
137	i386	afs_syscall
138	i386	setfsuid		sys_setfsuid16			__ia32_sys_setfsuid16
139	i386	setfsgid		sys_setfsgid16			__ia32_sys_setfsgid16
140	i386	_llseek			sys_llseek			__ia32_sys_llseek
141	i386	getdents		sys_getdents			__ia32_compat_sys_getdents
142	i386	_newselect		sys_select			__ia32_compat_sys_select
143	i386	flock			sys_flock			__ia32_sys_flock
144	i386	msync			sys_msync			__ia32_sys_msync
145	i386	readv			sys_readv			__ia32_compat_sys_readv
146	i386	writev			sys_writev			__ia32_compat_sys_writev
147	i386	getsid			sys_getsid			__ia32_sys_getsid
148	i386	fdatasync		sys_fdatasync			__ia32_sys_fdatasync
149	i386	_sysctl			sys_sysctl			__ia32_compat_sys_sysctl
150	i386	mlock			sys_mlock			__ia32_sys_mlock
151	i386	munlock			sys_munlock			__ia32_sys_munlock
152	i386	mlockall		sys_mlockall			__ia32_sys_mlockall
153	i386	munlockall		sys_munlockall			__ia32_sys_munlockall
154	i386	sched_setparam		sys_sched_setparam		__ia32_sys_sched_setparam
155	i386	sched_getparam		sys_sched_getparam		__ia32_sys_sched_getparam
156	i386	sched_setscheduler	sys_sched_setscheduler		__ia32_sys_sched_setscheduler
157	i386	sched_getscheduler	sys_sched_getscheduler		__ia32_sys_sched_getscheduler
158	i386	sched_yield		sys_sched_yield			__ia32_sys_sched_yield
159	i386	sched_get_priority_max	sys_sched_get_priority_max	__ia32_sys_sched_get_priority_max
160	i386	sched_get_priority_min	sys_sched_get_priority_min	__ia32_sys_sched_get_priority_min
161	i386	sched_rr_get_interval	sys_sched_rr_get_interval_time32	__ia32_sys_sched_rr_get_interval_time32
162	i386	nanosleep		sys_nanosleep_time32		__ia32_sys_nanosleep_time32
163	i386	mremap			sys_mremap			__ia32_sys_mremap
164	i386	setresuid		sys_setresuid16			__ia32_sys_setresuid16
165	i386	getresuid		sys_getresuid16			__ia32_sys_getresuid16
166	i386	vm86			sys_vm86			__ia32_sys_ni_syscall
167	i386	query_module
168	i386	poll			sys_poll			__ia32_sys_poll
169	i386	nfsservctl
170	i386	setresgid		sys_setresgid16			__ia32_sys_setresgid16
171	i386	getresgid		sys_getresgid16			__ia32_sys_getresgid16
172	i386	prctl			sys_prctl			__ia32_sys_prctl
173	i386	rt_sigreturn		sys_rt_sigreturn		__ia32_compat_sys_rt_sigreturn
174	i386	rt_sigaction		sys_rt_sigaction		__ia32_compat_sys_rt_sigaction
175	i386	rt_sigprocmask		sys_rt_sigprocmask		__ia32_compat_sys_rt_sigprocmask
176	i386	rt_sigpending		sys_rt_sigpending		__ia32_compat_sys_rt_sigpending
177	i386	rt_sigtimedwait		sys_rt_sigtimedwait_time32	__ia32_compat_sys_rt_sigtimedwait_time32
178	i386	rt_sigqueueinfo		sys_rt_sigqueueinfo		__ia32_compat_sys_rt_sigqueueinfo
179	i386	rt_sigsuspend		sys_rt_sigsuspend		__ia32_compat_sys_rt_sigsuspend
180	i386	pread64			sys_pread64			__ia32_compat_sys_x86_pread
181	i386	pwrite64		sys_pwrite64			__ia32_compat_sys_x86_pwrite
182	i386	chown			sys_chown16			__ia32_sys_chown16
183	i386	getcwd			sys_getcwd			__ia32_sys_getcwd
184	i386	capget			sys_capget			__ia32_sys_capget
185	i386	capset			sys_capset			__ia32_sys_capset
186	i386	sigaltstack		sys_sigaltstack			__ia32_compat_sys_sigaltstack
187	i386	sendfile		sys_sendfile			__ia32_compat_sys_sendfile
188	i386	getpmsg
189	i386	putpmsg
190	i386	vfork			sys_vfork			__ia32_sys_vfork
191	i386	ugetrlimit		sys_getrlimit			__ia32_compat_sys_getrlimit
192	i386	mmap2			sys_mmap_pgoff			__ia32_sys_mmap_pgoff
193	i386	truncate64		sys_truncate64			__ia32_compat_sys_x86_truncate64
194	i386	ftruncate64		sys_ftruncate64			__ia32_compat_sys_x86_ftruncate64
195	i386	stat64			sys_stat64			__ia32_compat_sys_x86_stat64
196	i386	lstat64			sys_lstat64			__ia32_compat_sys_x86_lstat64
197	i386	fstat64			sys_fstat64			__ia32_compat_sys_x86_fstat64
198	i386	lchown32		sys_lchown			__ia32_sys_lchown
199	i386	getuid32		sys_getuid			__ia32_sys_getuid
200	i386	getgid32		sys_getgid			__ia32_sys_getgid
201	i386	geteuid32		sys_geteuid			__ia32_sys_geteuid
202	i386	getegid32		sys_getegid			__ia32_sys_getegid
203	i386	setreuid32		sys_setreuid			__ia32_sys_setreuid
204	i386	setregid32		sys_setregid			__ia32_sys_setregid
205	i386	getgroups32		sys_getgroups			__ia32_sys_getgroups
206	i386	setgroups32		sys_setgroups			__ia32_sys_setgroups
207	i386	fchown32		sys_fchown			__ia32_sys_fchown
208	i386	setresuid32		sys_setresuid			__ia32_sys_setresuid
209	i386	getresuid32		sys_getresuid			__ia32_sys_getresuid
210	i386	setresgid32		sys_setresgid			__ia32_sys_setresgid
211	i386	getresgid32		sys_getresgid			__ia32_sys_getresgid
212	i386	chown32			sys_chown			__ia32_sys_chown
213	i386	setuid32		sys_setuid			__ia32_sys_setuid
214	i386	setgid32		sys_setgid			__ia32_sys_setgid
215	i386	setfsuid32		sys_setfsuid			__ia32_sys_setfsuid
216	i386	setfsgid32		sys_setfsgid			__ia32_sys_setfsgid
217	i386	pivot_root		sys_pivot_root			__ia32_sys_pivot_root
218	i386	mincore			sys_mincore			__ia32_sys_mincore
219	i386	madvise			sys_madvise			__ia32_sys_madvise
220	i386	getdents64		sys_getdents64			__ia32_sys_getdents64
221	i386	fcntl64			sys_fcntl64			__ia32_compat_sys_fcntl64
# 222 is unused
# 223 is unused
224	i386	gettid			sys_gettid			__ia32_sys_gettid
225	i386	readahead		sys_readahead			__ia32_compat_sys_x86_readahead
226	i386	setxattr		sys_setxattr			__ia32_sys_setxattr
227	i386	lsetxattr		sys_lsetxattr			__ia32_sys_lsetxattr
228	i386	fsetxattr		sys_fsetxattr			__ia32_sys_fsetxattr
229	i386	getxattr		sys_getxattr			__ia32_sys_getxattr
230	i386	lgetxattr		sys_lgetxattr			__ia32_sys_lgetxattr
231	i386	fgetxattr		sys_fgetxattr			__ia32_sys_fgetxattr
232	i386	listxattr		sys_listxattr			__ia32_sys_listxattr
233	i386	llistxattr		sys_llistxattr			__ia32_sys_llistxattr
234	i386	flistxattr		sys_flistxattr			__ia32_sys_flistxattr
235	i386	removexattr		sys_removexattr			__ia32_sys_removexattr
236	i386	lremovexattr		sys_lremovexattr		__ia32_sys_lremovexattr
237	i386	fremovexattr		sys_fremovexattr		__ia32_sys_fremovexattr
238	i386	tkill			sys_tkill			__ia32_sys_tkill
239	i386	sendfile64		sys_sendfile64			__ia32_sys_sendfile64
240	i386	futex			sys_futex_time32		__ia32_sys_futex_time32
241	i386	sched_setaffinity	sys_sched_setaffinity		__ia32_compat_sys_sched_setaffinity
242	i386	sched_getaffinity	sys_sched_getaffinity		__ia32_compat_sys_sched_getaffinity
243	i386	set_thread_area		sys_set_thread_area		__ia32_sys_set_thread_area
244	i386	get_thread_area		sys_get_thread_area		__ia32_sys_get_thread_area
245	i386	io_setup		sys_io_setup			__ia32_compat_sys_io_setup
246	i386	io_destroy		sys_io_destroy			__ia32_sys_io_destroy
247	i386	io_getevents		sys_io_getevents_time32		__ia32_sys_io_getevents_time32
248	i386	io_submit		sys_io_submit			__ia32_compat_sys_io_submit
249	i386	io_cancel		sys_io_cancel			__ia32_sys_io_cancel
250	i386	fadvise64		sys_fadvise64			__ia32_compat_sys_x86_fadvise64
# 251 is available for reuse (was briefly sys_set_zone_reclaim)
252	i386	exit_group		sys_exit_group			__ia32_sys_exit_group
253	i386	lookup_dcookie		sys_lookup_dcookie		__ia32_compat_sys_lookup_dcookie
254	i386	epoll_create		sys_epoll_create		__ia32_sys_epoll_create
255	i386	epoll_ctl		sys_epoll_ctl			__ia32_sys_epoll_ctl
256	i386	epoll_wait		sys_epoll_wait			__ia32_sys_epoll_wait
257	i386	remap_file_pages	sys_remap_file_pages		__ia32_sys_remap_file_pages
258	i386	set_tid_address		sys_set_tid_address		__ia32_sys_set_tid_address
259	i386	timer_create		sys_timer_create		__ia32_compat_sys_timer_create
260	i386	timer_settime		sys_timer_settime32		__ia32_sys_timer_settime32
261	i386	timer_gettime		sys_timer_gettime32		__ia32_sys_timer_gettime32
262	i386	timer_getoverrun	sys_timer_getoverrun		__ia32_sys_timer_getoverrun
263	i386	timer_delete		sys_timer_delete		__ia32_sys_timer_delete
264	i386	clock_settime		sys_clock_settime32		__ia32_sys_clock_settime32
265	i386	clock_gettime		sys_clock_gettime32		__ia32_sys_clock_gettime32
266	i386	clock_getres		sys_clock_getres_time32		__ia32_sys_clock_getres_time32
267	i386	clock_nanosleep		sys_clock_nanosleep_time32	__ia32_sys_clock_nanosleep_time32
268	i386	statfs64		sys_statfs64			__ia32_compat_sys_statfs64
269	i386	fstatfs64		sys_fstatfs64			__ia32_compat_sys_fstatfs64
270	i386	tgkill			sys_tgkill			__ia32_sys_tgkill
271	i386	utimes			sys_utimes_time32		__ia32_sys_utimes_time32
272	i386	fadvise64_64		sys_fadvise64_64		__ia32_compat_sys_x86_fadvise64_64
273	i386	vserver
274	i386	mbind			sys_mbind			__ia32_sys_mbind
275	i386	get_mempolicy		sys_get_mempolicy		__ia32_compat_sys_get_mempolicy
276	i386	set_mempolicy		sys_set_mempolicy		__ia32_sys_set_mempolicy
277	i386	mq_open			sys_mq_open			__ia32_compat_sys_mq_open
278	i386	mq_unlink		sys_mq_unlink			__ia32_sys_mq_unlink
279	i386	mq_timedsend		sys_mq_timedsend_time32		__ia32_sys_mq_timedsend_time32
280	i386	mq_timedreceive		sys_mq_timedreceive_time32	__ia32_sys_mq_timedreceive_time32
281	i386	mq_notify		sys_mq_notify			__ia32_compat_sys_mq_notify
282	i386	mq_getsetattr		sys_mq_getsetattr		__ia32_compat_sys_mq_getsetattr
283	i386	kexec_load		sys_kexec_load			__ia32_compat_sys_kexec_load
284	i386	waitid			sys_waitid			__ia32_compat_sys_waitid
# 285 sys_setaltroot
286	i386	add_key			sys_add_key			__ia32_sys_add_key
287	i386	request_key		sys_request_key			__ia32_sys_request_key
288	i386	keyctl			sys_keyctl			__ia32_compat_sys_keyctl
289	i386	ioprio_set		sys_ioprio_set			__ia32_sys_ioprio_set
290	i386	ioprio_get		sys_ioprio_get			__ia32_sys_ioprio_get
291	i386	inotify_init		sys_inotify_init		__ia32_sys_inotify_init
292	i386	inotify_add_watch	sys_inotify_add_watch		__ia32_sys_inotify_add_watch
293	i386	inotify_rm_watch	sys_inotify_rm_watch		__ia32_sys_inotify_rm_watch
294	i386	migrate_pages		sys_migrate_pages		__ia32_sys_migrate_pages
295	i386	openat			sys_openat			__ia32_compat_sys_openat
296	i386	mkdirat			sys_mkdirat			__ia32_sys_mkdirat
297	i386	mknodat			sys_mknodat			__ia32_sys_mknodat
298	i386	fchownat		sys_fchownat			__ia32_sys_fchownat
299	i386	futimesat		sys_futimesat_time32		__ia32_sys_futimesat_time32
300	i386	fstatat64		sys_fstatat64			__ia32_compat_sys_x86_fstatat
301	i386	unlinkat		sys_unlinkat			__ia32_sys_unlinkat
302	i386	renameat		sys_renameat			__ia32_sys_renameat
303	i386	linkat			sys_linkat			__ia32_sys_linkat
304	i386	symlinkat		sys_symlinkat			__ia32_sys_symlinkat
305	i386	readlinkat		sys_readlinkat			__ia32_sys_readlinkat
306	i386	fchmodat		sys_fchmodat			__ia32_sys_fchmodat
307	i386	faccessat		sys_faccessat			__ia32_sys_faccessat
308	i386	pselect6		sys_pselect6_time32		__ia32_compat_sys_pselect6_time32
309	i386	ppoll			sys_ppoll_time32		__ia32_compat_sys_ppoll_time32
310	i386	unshare			sys_unshare			__ia32_sys_unshare
311	i386	set_robust_list		sys_set_robust_list		__ia32_compat_sys_set_robust_list
312	i386	get_robust_list		sys_get_robust_list		__ia32_compat_sys_get_robust_list
313	i386	splice			sys_splice			__ia32_sys_splice
314	i386	sync_file_range		sys_sync_file_range		__ia32_compat_sys_x86_sync_file_range
315	i386	tee			sys_tee				__ia32_sys_tee
316	i386	vmsplice		sys_vmsplice			__ia32_compat_sys_vmsplice
317	i386	move_pages		sys_move_pages			__ia32_compat_sys_move_pages
318	i386	getcpu			sys_getcpu			__ia32_sys_getcpu
319	i386	epoll_pwait		sys_epoll_pwait			__ia32_sys_epoll_pwait
320	i386	utimensat		sys_utimensat_time32		__ia32_sys_utimensat_time32
321	i386	signalfd		sys_signalfd			__ia32_compat_sys_signalfd
322	i386	timerfd_create		sys_timerfd_create		__ia32_sys_timerfd_create
323	i386	eventfd			sys_eventfd			__ia32_sys_eventfd
324	i386	fallocate		sys_fallocate			__ia32_compat_sys_x86_fallocate
325	i386	timerfd_settime		sys_timerfd_settime32		__ia32_sys_timerfd_settime32
326	i386	timerfd_gettime		sys_timerfd_gettime32		__ia32_sys_timerfd_gettime32
327	i386	signalfd4		sys_signalfd4			__ia32_compat_sys_signalfd4
328	i386	eventfd2		sys_eventfd2			__ia32_sys_eventfd2
329	i386	epoll_create1		sys_epoll_create1		__ia32_sys_epoll_create1
330	i386	dup3			sys_dup3			__ia32_sys_dup3
331	i386	pipe2			sys_pipe2			__ia32_sys_pipe2
332	i386	inotify_init1		sys_inotify_init1		__ia32_sys_inotify_init1
333	i386	preadv			sys_preadv			__ia32_compat_sys_preadv
334	i386	pwritev			sys_pwritev			__ia32_compat_sys_pwritev
335	i386	rt_tgsigqueueinfo	sys_rt_tgsigqueueinfo		__ia32_compat_sys_rt_tgsigqueueinfo
336	i386	perf_event_open		sys_perf_event_open		__ia32_sys_perf_event_open
337	i386	recvmmsg		sys_recvmmsg_time32		__ia32_compat_sys_recvmmsg_time32
338	i386	fanotify_init		sys_fanotify_init		__ia32_sys_fanotify_init
339	i386	fanotify_mark		sys_fanotify_mark		__ia32_compat_sys_fanotify_mark
340	i386	prlimit64		sys_prlimit64			__ia32_sys_prlimit64
341	i386	name_to_handle_at	sys_name_to_handle_at		__ia32_sys_name_to_handle_at
342	i386	open_by_handle_at	sys_open_by_handle_at		__ia32_compat_sys_open_by_handle_at
343	i386	clock_adjtime		sys_clock_adjtime32		__ia32_sys_clock_adjtime32
344	i386	syncfs			sys_syncfs			__ia32_sys_syncfs
345	i386	sendmmsg		sys_sendmmsg			__ia32_compat_sys_sendmmsg
346	i386	setns			sys_setns			__ia32_sys_setns
347	i386	process_vm_readv	sys_process_vm_readv		__ia32_compat_sys_process_vm_readv
348	i386	process_vm_writev	sys_process_vm_writev		__ia32_compat_sys_process_vm_writev
349	i386	kcmp			sys_kcmp			__ia32_sys_kcmp
350	i386	finit_module		sys_finit_module		__ia32_sys_finit_module
351	i386	sched_setattr		sys_sched_setattr		__ia32_sys_sched_setattr
352	i386	sched_getattr		sys_sched_getattr		__ia32_sys_sched_getattr
353	i386	renameat2		sys_renameat2			__ia32_sys_renameat2
354	i386	seccomp			sys_seccomp			__ia32_sys_seccomp
355	i386	getrandom		sys_getrandom			__ia32_sys_getrandom
356	i386	memfd_create		sys_memfd_create		__ia32_sys_memfd_create
357	i386	bpf			sys_bpf				__ia32_sys_bpf
358	i386	execveat		sys_execveat			__ia32_compat_sys_execveat
359	i386	socket			sys_socket			__ia32_sys_socket
360	i386	socketpair		sys_socketpair			__ia32_sys_socketpair
361	i386	bind			sys_bind			__ia32_sys_bind
362	i386	connect			sys_connect			__ia32_sys_connect
363	i386	listen			sys_listen			__ia32_sys_listen
364	i386	accept4			sys_accept4			__ia32_sys_accept4
365	i386	getsockopt		sys_getsockopt			__ia32_compat_sys_getsockopt
366	i386	setsockopt		sys_setsockopt			__ia32_compat_sys_setsockopt
367	i386	getsockname		sys_getsockname			__ia32_sys_getsockname
368	i386	getpeername		sys_getpeername			__ia32_sys_getpeername
369	i386	sendto			sys_sendto			__ia32_sys_sendto
370	i386	sendmsg			sys_sendmsg			__ia32_compat_sys_sendmsg
371	i386	recvfrom		sys_recvfrom			__ia32_compat_sys_recvfrom
372	i386	recvmsg			sys_recvmsg			__ia32_compat_sys_recvmsg
373	i386	shutdown		sys_shutdown			__ia32_sys_shutdown
374	i386	userfaultfd		sys_userfaultfd			__ia32_sys_userfaultfd
375	i386	membarrier		sys_membarrier			__ia32_sys_membarrier
376	i386	mlock2			sys_mlock2			__ia32_sys_mlock2
377	i386	copy_file_range		sys_copy_file_range		__ia32_sys_copy_file_range
378	i386	preadv2			sys_preadv2			__ia32_compat_sys_preadv2
379	i386	pwritev2		sys_pwritev2			__ia32_compat_sys_pwritev2
380	i386	pkey_mprotect		sys_pkey_mprotect		__ia32_sys_pkey_mprotect
381	i386	pkey_alloc		sys_pkey_alloc			__ia32_sys_pkey_alloc
382	i386	pkey_free		sys_pkey_free			__ia32_sys_pkey_free
383	i386	statx			sys_statx			__ia32_sys_statx
384	i386	arch_prctl		sys_arch_prctl			__ia32_compat_sys_arch_prctl
385	i386	io_pgetevents		sys_io_pgetevents_time32	__ia32_compat_sys_io_pgetevents
386	i386	rseq			sys_rseq			__ia32_sys_rseq
393	i386	semget			sys_semget    			__ia32_sys_semget
394	i386	semctl			sys_semctl    			__ia32_compat_sys_semctl
395	i386	shmget			sys_shmget    			__ia32_sys_shmget
396	i386	shmctl			sys_shmctl    			__ia32_compat_sys_shmctl
397	i386	shmat			sys_shmat     			__ia32_compat_sys_shmat
398	i386	shmdt			sys_shmdt     			__ia32_sys_shmdt
399	i386	msgget			sys_msgget    			__ia32_sys_msgget
400	i386	msgsnd			sys_msgsnd    			__ia32_compat_sys_msgsnd
401	i386	msgrcv			sys_msgrcv    			__ia32_compat_sys_msgrcv
402	i386	msgctl			sys_msgctl    			__ia32_compat_sys_msgctl
403	i386	clock_gettime64		sys_clock_gettime		__ia32_sys_clock_gettime
404	i386	clock_settime64		sys_clock_settime		__ia32_sys_clock_settime
405	i386	clock_adjtime64		sys_clock_adjtime		__ia32_sys_clock_adjtime
406	i386	clock_getres_time64	sys_clock_getres		__ia32_sys_clock_getres
407	i386	clock_nanosleep_time64	sys_clock_nanosleep		__ia32_sys_clock_nanosleep
408	i386	timer_gettime64		sys_timer_gettime		__ia32_sys_timer_gettime
409	i386	timer_settime64		sys_timer_settime		__ia32_sys_timer_settime
410	i386	timerfd_gettime64	sys_timerfd_gettime		__ia32_sys_timerfd_gettime
411	i386	timerfd_settime64	sys_timerfd_settime		__ia32_sys_timerfd_settime
412	i386	utimensat_time64	sys_utimensat			__ia32_sys_utimensat
413	i386	pselect6_time64		sys_pselect6			__ia32_compat_sys_pselect6_time64
414	i386	ppoll_time64		sys_ppoll			__ia32_compat_sys_ppoll_time64
416	i386	io_pgetevents_time64	sys_io_pgetevents		__ia32_sys_io_pgetevents
417	i386	recvmmsg_time64		sys_recvmmsg			__ia32_compat_sys_recvmmsg_time64
418	i386	mq_timedsend_time64	sys_mq_timedsend		__ia32_sys_mq_timedsend
419	i386	mq_timedreceive_time64	sys_mq_timedreceive		__ia32_sys_mq_timedreceive
420	i386	semtimedop_time64	sys_semtimedop			__ia32_sys_semtimedop
421	i386	rt_sigtimedwait_time64	sys_rt_sigtimedwait		__ia32_compat_sys_rt_sigtimedwait_time64
422	i386	futex_time64		sys_futex			__ia32_sys_futex
423	i386	sched_rr_get_interval_time64	sys_sched_rr_get_interval	__ia32_sys_sched_rr_get_interval
424	i386	pidfd_send_signal	sys_pidfd_send_signal		__ia32_sys_pidfd_send_signal
425	i386	io_uring_setup		sys_io_uring_setup		__ia32_sys_io_uring_setup
426	i386	io_uring_enter		sys_io_uring_enter		__ia32_sys_io_uring_enter
427	i386	io_uring_register	sys_io_uring_register		__ia32_sys_io_uring_register
428	i386	open_tree		sys_open_tree			__ia32_sys_open_tree
429	i386	move_mount		sys_move_mount			__ia32_sys_move_mount
430	i386	fsopen			sys_fsopen			__ia32_sys_fsopen
431	i386	fsconfig		sys_fsconfig			__ia32_sys_fsconfig
432	i386	fsmount			sys_fsmount			__ia32_sys_fsmount
433	i386	fspick			sys_fspick			__ia32_sys_fspick
434	i386	pidfd_open		sys_pidfd_open			__ia32_sys_pidfd_open
435	i386	clone3			sys_clone3			__ia32_sys_clone3
<<<<<<< HEAD
437	i386	openat2			sys_openat2			__ia32_sys_openat2
=======
438	i386	pidfd_getfd		sys_pidfd_getfd			__ia32_sys_pidfd_getfd
>>>>>>> 8d19f1c8
<|MERGE_RESOLUTION|>--- conflicted
+++ resolved
@@ -440,8 +440,5 @@
 433	i386	fspick			sys_fspick			__ia32_sys_fspick
 434	i386	pidfd_open		sys_pidfd_open			__ia32_sys_pidfd_open
 435	i386	clone3			sys_clone3			__ia32_sys_clone3
-<<<<<<< HEAD
 437	i386	openat2			sys_openat2			__ia32_sys_openat2
-=======
-438	i386	pidfd_getfd		sys_pidfd_getfd			__ia32_sys_pidfd_getfd
->>>>>>> 8d19f1c8
+438	i386	pidfd_getfd		sys_pidfd_getfd			__ia32_sys_pidfd_getfd