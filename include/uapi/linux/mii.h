/* SPDX-License-Identifier: GPL-2.0 WITH Linux-syscall-note */
/*
 * linux/mii.h: definitions for MII-compatible transceivers
 * Originally drivers/net/sunhme.h.
 *
 * Copyright (C) 1996, 1999, 2001 David S. Miller (davem@redhat.com)
 */

#ifndef _UAPI__LINUX_MII_H__
#define _UAPI__LINUX_MII_H__

#include <linux/types.h>
#include <linux/ethtool.h>

/* Generic MII registers. */
#define MII_BMCR		0x00	/* Basic mode control register */
#define MII_BMSR		0x01	/* Basic mode status register  */
#define MII_PHYSID1		0x02	/* PHYS ID 1                   */
#define MII_PHYSID2		0x03	/* PHYS ID 2                   */
#define MII_ADVERTISE		0x04	/* Advertisement control reg   */
#define MII_LPA			0x05	/* Link partner ability reg    */
#define MII_EXPANSION		0x06	/* Expansion register          */
#define MII_CTRL1000		0x09	/* 1000BASE-T control          */
#define MII_STAT1000		0x0a	/* 1000BASE-T status           */
#define	MII_MMD_CTRL		0x0d	/* MMD Access Control Register */
#define	MII_MMD_DATA		0x0e	/* MMD Access Data Register */
#define MII_ESTATUS		0x0f	/* Extended Status             */
#define MII_DCOUNTER		0x12	/* Disconnect counter          */
#define MII_FCSCOUNTER		0x13	/* False carrier counter       */
#define MII_NWAYTEST		0x14	/* N-way auto-neg test reg     */
#define MII_RERRCOUNTER		0x15	/* Receive error counter       */
#define MII_SREVISION		0x16	/* Silicon revision            */
#define MII_RESV1		0x17	/* Reserved...                 */
#define MII_LBRERROR		0x18	/* Lpback, rx, bypass error    */
#define MII_PHYADDR		0x19	/* PHY address                 */
#define MII_RESV2		0x1a	/* Reserved...                 */
#define MII_TPISTATUS		0x1b	/* TPI status for 10mbps       */
#define MII_NCONFIG		0x1c	/* Network interface config    */

/* Basic mode control register. */
#define BMCR_RESV		0x003f	/* Unused...                   */
#define BMCR_SPEED1000		0x0040	/* MSB of Speed (1000)         */
#define BMCR_CTST		0x0080	/* Collision test              */
#define BMCR_FULLDPLX		0x0100	/* Full duplex                 */
#define BMCR_ANRESTART		0x0200	/* Auto negotiation restart    */
#define BMCR_ISOLATE		0x0400	/* Isolate data paths from MII */
#define BMCR_PDOWN		0x0800	/* Enable low power state      */
#define BMCR_ANENABLE		0x1000	/* Enable auto negotiation     */
#define BMCR_SPEED100		0x2000	/* Select 100Mbps              */
#define BMCR_LOOPBACK		0x4000	/* TXD loopback bits           */
#define BMCR_RESET		0x8000	/* Reset to default state      */
#define BMCR_SPEED10		0x0000	/* Select 10Mbps               */

/* Basic mode status register. */
#define BMSR_ERCAP		0x0001	/* Ext-reg capability          */
#define BMSR_JCD		0x0002	/* Jabber detected             */
#define BMSR_LSTATUS		0x0004	/* Link status                 */
#define BMSR_ANEGCAPABLE	0x0008	/* Able to do auto-negotiation */
#define BMSR_RFAULT		0x0010	/* Remote fault detected       */
#define BMSR_ANEGCOMPLETE	0x0020	/* Auto-negotiation complete   */
#define BMSR_RESV		0x00c0	/* Unused...                   */
#define BMSR_ESTATEN		0x0100	/* Extended Status in R15      */
#define BMSR_100HALF2		0x0200	/* Can do 100BASE-T2 HDX       */
#define BMSR_100FULL2		0x0400	/* Can do 100BASE-T2 FDX       */
#define BMSR_10HALF		0x0800	/* Can do 10mbps, half-duplex  */
#define BMSR_10FULL		0x1000	/* Can do 10mbps, full-duplex  */
#define BMSR_100HALF		0x2000	/* Can do 100mbps, half-duplex */
#define BMSR_100FULL		0x4000	/* Can do 100mbps, full-duplex */
#define BMSR_100BASE4		0x8000	/* Can do 100mbps, 4k packets  */

/* Advertisement control register. */
#define ADVERTISE_SLCT		0x001f	/* Selector bits               */
#define ADVERTISE_CSMA		0x0001	/* Only selector supported     */
#define ADVERTISE_10HALF	0x0020	/* Try for 10mbps half-duplex  */
#define ADVERTISE_1000XFULL	0x0020	/* Try for 1000BASE-X full-duplex */
#define ADVERTISE_10FULL	0x0040	/* Try for 10mbps full-duplex  */
#define ADVERTISE_1000XHALF	0x0040	/* Try for 1000BASE-X half-duplex */
#define ADVERTISE_100HALF	0x0080	/* Try for 100mbps half-duplex */
#define ADVERTISE_1000XPAUSE	0x0080	/* Try for 1000BASE-X pause    */
#define ADVERTISE_100FULL	0x0100	/* Try for 100mbps full-duplex */
#define ADVERTISE_1000XPSE_ASYM	0x0100	/* Try for 1000BASE-X asym pause */
#define ADVERTISE_100BASE4	0x0200	/* Try for 100mbps 4k packets  */
#define ADVERTISE_PAUSE_CAP	0x0400	/* Try for pause               */
#define ADVERTISE_PAUSE_ASYM	0x0800	/* Try for asymetric pause     */
#define ADVERTISE_RESV		0x1000	/* Unused...                   */
#define ADVERTISE_RFAULT	0x2000	/* Say we can detect faults    */
#define ADVERTISE_LPACK		0x4000	/* Ack link partners response  */
#define ADVERTISE_NPAGE		0x8000	/* Next page bit               */

#define ADVERTISE_FULL		(ADVERTISE_100FULL | ADVERTISE_10FULL | \
				  ADVERTISE_CSMA)
#define ADVERTISE_ALL		(ADVERTISE_10HALF | ADVERTISE_10FULL | \
				  ADVERTISE_100HALF | ADVERTISE_100FULL)

/* Link partner ability register. */
#define LPA_SLCT		0x001f	/* Same as advertise selector  */
#define LPA_10HALF		0x0020	/* Can do 10mbps half-duplex   */
#define LPA_1000XFULL		0x0020	/* Can do 1000BASE-X full-duplex */
#define LPA_10FULL		0x0040	/* Can do 10mbps full-duplex   */
#define LPA_1000XHALF		0x0040	/* Can do 1000BASE-X half-duplex */
#define LPA_100HALF		0x0080	/* Can do 100mbps half-duplex  */
#define LPA_1000XPAUSE		0x0080	/* Can do 1000BASE-X pause     */
#define LPA_100FULL		0x0100	/* Can do 100mbps full-duplex  */
#define LPA_1000XPAUSE_ASYM	0x0100	/* Can do 1000BASE-X pause asym*/
#define LPA_100BASE4		0x0200	/* Can do 100mbps 4k packets   */
#define LPA_PAUSE_CAP		0x0400	/* Can pause                   */
#define LPA_PAUSE_ASYM		0x0800	/* Can pause asymetrically     */
#define LPA_RESV		0x1000	/* Unused...                   */
#define LPA_RFAULT		0x2000	/* Link partner faulted        */
#define LPA_LPACK		0x4000	/* Link partner acked us       */
#define LPA_NPAGE		0x8000	/* Next page bit               */

#define LPA_DUPLEX		(LPA_10FULL | LPA_100FULL)
#define LPA_100			(LPA_100FULL | LPA_100HALF | LPA_100BASE4)

/* Expansion register for auto-negotiation. */
#define EXPANSION_NWAY		0x0001	/* Can do N-way auto-nego      */
#define EXPANSION_LCWP		0x0002	/* Got new RX page code word   */
#define EXPANSION_ENABLENPAGE	0x0004	/* This enables npage words    */
#define EXPANSION_NPCAPABLE	0x0008	/* Link partner supports npage */
#define EXPANSION_MFAULTS	0x0010	/* Multiple faults detected    */
#define EXPANSION_RESV		0xffe0	/* Unused...                   */

#define ESTATUS_1000_XFULL	0x8000	/* Can do 1000BaseX Full       */
#define ESTATUS_1000_XHALF	0x4000	/* Can do 1000BaseX Half       */
#define ESTATUS_1000_TFULL	0x2000	/* Can do 1000BT Full          */
#define ESTATUS_1000_THALF	0x1000	/* Can do 1000BT Half          */

/* N-way test register. */
#define NWAYTEST_RESV1		0x00ff	/* Unused...                   */
#define NWAYTEST_LOOPBACK	0x0100	/* Enable loopback for N-way   */
#define NWAYTEST_RESV2		0xfe00	/* Unused...                   */

/* MAC and PHY tx_config_Reg[15:0] for SGMII in-band auto-negotiation.*/
#define ADVERTISE_SGMII		0x0001	/* MAC can do SGMII            */
#define LPA_SGMII		0x0001	/* PHY can do SGMII            */
<<<<<<< HEAD
#define LPA_SGMII_DPX_SPD_MASK	0x1C00	/* SGMII duplex and speed bits */
#define LPA_SGMII_10HALF	0x0000	/* Can do 10mbps half-duplex   */
#define LPA_SGMII_10FULL	0x1000	/* Can do 10mbps full-duplex   */
#define LPA_SGMII_100HALF	0x0400	/* Can do 100mbps half-duplex  */
#define LPA_SGMII_100FULL	0x1400	/* Can do 100mbps full-duplex  */
=======
#define LPA_SGMII_SPD_MASK	0x0c00	/* SGMII speed mask            */
#define LPA_SGMII_FULL_DUPLEX	0x1000	/* SGMII full duplex           */
#define LPA_SGMII_DPX_SPD_MASK	0x1C00	/* SGMII duplex and speed bits */
#define LPA_SGMII_10		0x0000	/* 10Mbps                      */
#define LPA_SGMII_10HALF	0x0000	/* Can do 10mbps half-duplex   */
#define LPA_SGMII_10FULL	0x1000	/* Can do 10mbps full-duplex   */
#define LPA_SGMII_100		0x0400	/* 100Mbps                     */
#define LPA_SGMII_100HALF	0x0400	/* Can do 100mbps half-duplex  */
#define LPA_SGMII_100FULL	0x1400	/* Can do 100mbps full-duplex  */
#define LPA_SGMII_1000		0x0800	/* 1000Mbps                    */
>>>>>>> 04d5ce62
#define LPA_SGMII_1000HALF	0x0800	/* Can do 1000mbps half-duplex */
#define LPA_SGMII_1000FULL	0x1800	/* Can do 1000mbps full-duplex */
#define LPA_SGMII_LINK		0x8000	/* PHY link with copper-side partner */

/* 1000BASE-T Control register */
#define ADVERTISE_1000FULL	0x0200  /* Advertise 1000BASE-T full duplex */
#define ADVERTISE_1000HALF	0x0100  /* Advertise 1000BASE-T half duplex */
#define CTL1000_AS_MASTER	0x0800
#define CTL1000_ENABLE_MASTER	0x1000

/* 1000BASE-T Status register */
#define LPA_1000MSFAIL		0x8000	/* Master/Slave resolution failure */
#define LPA_1000LOCALRXOK	0x2000	/* Link partner local receiver status */
#define LPA_1000REMRXOK		0x1000	/* Link partner remote receiver status */
#define LPA_1000FULL		0x0800	/* Link partner 1000BASE-T full duplex */
#define LPA_1000HALF		0x0400	/* Link partner 1000BASE-T half duplex */

/* Flow control flags */
#define FLOW_CTRL_TX		0x01
#define FLOW_CTRL_RX		0x02

/* MMD Access Control register fields */
#define MII_MMD_CTRL_DEVAD_MASK	0x1f	/* Mask MMD DEVAD*/
#define MII_MMD_CTRL_ADDR	0x0000	/* Address */
#define MII_MMD_CTRL_NOINCR	0x4000	/* no post increment */
#define MII_MMD_CTRL_INCR_RDWT	0x8000	/* post increment on reads & writes */
#define MII_MMD_CTRL_INCR_ON_WT	0xC000	/* post increment on writes only */

/* This structure is used in all SIOCxMIIxxx ioctl calls */
struct mii_ioctl_data {
	__u16		phy_id;
	__u16		reg_num;
	__u16		val_in;
	__u16		val_out;
};

#endif /* _UAPI__LINUX_MII_H__ */<|MERGE_RESOLUTION|>--- conflicted
+++ resolved
@@ -134,13 +134,6 @@
 /* MAC and PHY tx_config_Reg[15:0] for SGMII in-band auto-negotiation.*/
 #define ADVERTISE_SGMII		0x0001	/* MAC can do SGMII            */
 #define LPA_SGMII		0x0001	/* PHY can do SGMII            */
-<<<<<<< HEAD
-#define LPA_SGMII_DPX_SPD_MASK	0x1C00	/* SGMII duplex and speed bits */
-#define LPA_SGMII_10HALF	0x0000	/* Can do 10mbps half-duplex   */
-#define LPA_SGMII_10FULL	0x1000	/* Can do 10mbps full-duplex   */
-#define LPA_SGMII_100HALF	0x0400	/* Can do 100mbps half-duplex  */
-#define LPA_SGMII_100FULL	0x1400	/* Can do 100mbps full-duplex  */
-=======
 #define LPA_SGMII_SPD_MASK	0x0c00	/* SGMII speed mask            */
 #define LPA_SGMII_FULL_DUPLEX	0x1000	/* SGMII full duplex           */
 #define LPA_SGMII_DPX_SPD_MASK	0x1C00	/* SGMII duplex and speed bits */
@@ -151,7 +144,6 @@
 #define LPA_SGMII_100HALF	0x0400	/* Can do 100mbps half-duplex  */
 #define LPA_SGMII_100FULL	0x1400	/* Can do 100mbps full-duplex  */
 #define LPA_SGMII_1000		0x0800	/* 1000Mbps                    */
->>>>>>> 04d5ce62
 #define LPA_SGMII_1000HALF	0x0800	/* Can do 1000mbps half-duplex */
 #define LPA_SGMII_1000FULL	0x1800	/* Can do 1000mbps full-duplex */
 #define LPA_SGMII_LINK		0x8000	/* PHY link with copper-side partner */
