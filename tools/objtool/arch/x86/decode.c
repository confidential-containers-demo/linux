--- conflicted
+++ resolved
@@ -86,13 +86,8 @@
 	struct insn insn;
 	int x86_64, sign;
 	unsigned char op1, op2, rex = 0, rex_b = 0, rex_r = 0, rex_w = 0,
-<<<<<<< HEAD
-		      modrm = 0, modrm_mod = 0, modrm_rm = 0, modrm_reg = 0,
-		      sib = 0;
-=======
 		      rex_x = 0, modrm = 0, modrm_mod = 0, modrm_rm = 0,
 		      modrm_reg = 0, sib = 0;
->>>>>>> bb176f67
 
 	x86_64 = is_x86_64(elf);
 	if (x86_64 == -1)
@@ -119,10 +114,7 @@
 		rex = insn.rex_prefix.bytes[0];
 		rex_w = X86_REX_W(rex) >> 3;
 		rex_r = X86_REX_R(rex) >> 2;
-<<<<<<< HEAD
-=======
 		rex_x = X86_REX_X(rex) >> 1;
->>>>>>> bb176f67
 		rex_b = X86_REX_B(rex);
 	}
 
@@ -159,7 +151,6 @@
 		op->src.reg = op_to_cfi_reg[op1 & 0x7][rex_b];
 		op->dest.type = OP_DEST_PUSH;
 
-<<<<<<< HEAD
 		break;
 
 	case 0x58 ... 0x5f:
@@ -172,20 +163,6 @@
 
 		break;
 
-=======
-		break;
-
-	case 0x58 ... 0x5f:
-
-		/* pop reg */
-		*type = INSN_STACK;
-		op->src.type = OP_SRC_POP;
-		op->dest.type = OP_DEST_REG;
-		op->dest.reg = op_to_cfi_reg[op1 & 0x7][rex_b];
-
-		break;
-
->>>>>>> bb176f67
 	case 0x68:
 	case 0x6a:
 		/* push immediate */
@@ -231,24 +208,13 @@
 		break;
 
 	case 0x89:
-<<<<<<< HEAD
-		if (rex == 0x48 && modrm == 0xe5) {
-
-			/* mov %rsp, %rbp */
-=======
 		if (rex_w && !rex_r && modrm_mod == 3 && modrm_reg == 4) {
 
 			/* mov %rsp, reg */
->>>>>>> bb176f67
 			*type = INSN_STACK;
 			op->src.type = OP_SRC_REG;
 			op->src.reg = CFI_SP;
 			op->dest.type = OP_DEST_REG;
-<<<<<<< HEAD
-			op->dest.reg = CFI_BP;
-			break;
-		}
-=======
 			op->dest.reg = op_to_cfi_reg[modrm_rm][rex_b];
 			break;
 		}
@@ -264,7 +230,6 @@
 			break;
 		}
 
->>>>>>> bb176f67
 		/* fallthrough */
 	case 0x88:
 		if (!rex_b &&
@@ -317,82 +282,6 @@
 		break;
 
 	case 0x8d:
-<<<<<<< HEAD
-		if (rex == 0x48 && modrm == 0x65) {
-
-			/* lea disp(%rbp), %rsp */
-			*type = INSN_STACK;
-			op->src.type = OP_SRC_ADD;
-			op->src.reg = CFI_BP;
-			op->src.offset = insn.displacement.value;
-			op->dest.type = OP_DEST_REG;
-			op->dest.reg = CFI_SP;
-			break;
-		}
-
-		if (rex == 0x48 && (modrm == 0xa4 || modrm == 0x64) &&
-		    sib == 0x24) {
-
-			/* lea disp(%rsp), %rsp */
-			*type = INSN_STACK;
-			op->src.type = OP_SRC_ADD;
-			op->src.reg = CFI_SP;
-			op->src.offset = insn.displacement.value;
-			op->dest.type = OP_DEST_REG;
-			op->dest.reg = CFI_SP;
-			break;
-		}
-
-		if (rex == 0x48 && modrm == 0x2c && sib == 0x24) {
-
-			/* lea (%rsp), %rbp */
-			*type = INSN_STACK;
-			op->src.type = OP_SRC_REG;
-			op->src.reg = CFI_SP;
-			op->dest.type = OP_DEST_REG;
-			op->dest.reg = CFI_BP;
-			break;
-		}
-
-		if (rex == 0x4c && modrm == 0x54 && sib == 0x24 &&
-		    insn.displacement.value == 8) {
-
-			/*
-			 * lea 0x8(%rsp), %r10
-			 *
-			 * Here r10 is the "drap" pointer, used as a stack
-			 * pointer helper when the stack gets realigned.
-			 */
-			*type = INSN_STACK;
-			op->src.type = OP_SRC_ADD;
-			op->src.reg = CFI_SP;
-			op->src.offset = 8;
-			op->dest.type = OP_DEST_REG;
-			op->dest.reg = CFI_R10;
-			break;
-		}
-
-		if (rex == 0x4c && modrm == 0x6c && sib == 0x24 &&
-		    insn.displacement.value == 16) {
-
-			/*
-			 * lea 0x10(%rsp), %r13
-			 *
-			 * Here r13 is the "drap" pointer, used as a stack
-			 * pointer helper when the stack gets realigned.
-			 */
-			*type = INSN_STACK;
-			op->src.type = OP_SRC_ADD;
-			op->src.reg = CFI_SP;
-			op->src.offset = 16;
-			op->dest.type = OP_DEST_REG;
-			op->dest.reg = CFI_R13;
-			break;
-		}
-
-		if (rex == 0x49 && modrm == 0x62 &&
-		    insn.displacement.value == -8) {
-=======
 		if (sib == 0x24 && rex_w && !rex_b && !rex_x) {
 
 			*type = INSN_STACK;
@@ -420,7 +309,6 @@
 
 		} else if (rex == 0x49 && modrm == 0x62 &&
 			   insn.displacement.value == -8) {
->>>>>>> bb176f67
 
 			/*
 			 * lea -0x8(%r10), %rsp
@@ -434,17 +322,9 @@
 			op->src.offset = -8;
 			op->dest.type = OP_DEST_REG;
 			op->dest.reg = CFI_SP;
-<<<<<<< HEAD
-			break;
-		}
-
-		if (rex == 0x49 && modrm == 0x65 &&
-		    insn.displacement.value == -16) {
-=======
 
 		} else if (rex == 0x49 && modrm == 0x65 &&
 			   insn.displacement.value == -16) {
->>>>>>> bb176f67
 
 			/*
 			 * lea -0x10(%r13), %rsp
@@ -458,10 +338,6 @@
 			op->src.offset = -16;
 			op->dest.type = OP_DEST_REG;
 			op->dest.reg = CFI_SP;
-<<<<<<< HEAD
-			break;
-=======
->>>>>>> bb176f67
 		}
 
 		break;
@@ -493,42 +369,27 @@
 
 	case 0x0f:
 
-<<<<<<< HEAD
-		if (op2 >= 0x80 && op2 <= 0x8f)
-			*type = INSN_JUMP_CONDITIONAL;
-		else if (op2 == 0x05 || op2 == 0x07 || op2 == 0x34 ||
-			 op2 == 0x35)
-=======
 		if (op2 >= 0x80 && op2 <= 0x8f) {
 
 			*type = INSN_JUMP_CONDITIONAL;
 
 		} else if (op2 == 0x05 || op2 == 0x07 || op2 == 0x34 ||
 			   op2 == 0x35) {
->>>>>>> bb176f67
 
 			/* sysenter, sysret */
 			*type = INSN_CONTEXT_SWITCH;
 
-<<<<<<< HEAD
-		else if (op2 == 0x0d || op2 == 0x1f)
-=======
 		} else if (op2 == 0x0b || op2 == 0xb9) {
 
 			/* ud2 */
 			*type = INSN_BUG;
 
 		} else if (op2 == 0x0d || op2 == 0x1f) {
->>>>>>> bb176f67
 
 			/* nopl/nopw */
 			*type = INSN_NOP;
 
-<<<<<<< HEAD
-		else if (op2 == 0xa0 || op2 == 0xa8) {
-=======
 		} else if (op2 == 0xa0 || op2 == 0xa8) {
->>>>>>> bb176f67
 
 			/* push fs/gs */
 			*type = INSN_STACK;
